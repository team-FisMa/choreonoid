--- conflicted
+++ resolved
@@ -104,11 +104,7 @@
     virtual void enableInput(Link* link) override { }
     virtual void enableInput(Link* link, int stateTypes) override { }
     virtual void enableOutput(Link* link) override { }
-<<<<<<< HEAD
-    virtual void enableOutput(Link* link, int stateTypes) override {}
-=======
     virtual void enableOutput(Link* link, int stateTypes) override { }
->>>>>>> c1be0c23
     virtual void enableInput(Device* device) override { }
 };
 
