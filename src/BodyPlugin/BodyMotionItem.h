/**
   @file
   @author Shin'ichiro Nakaoka
*/

#ifndef CNOID_BODY_PLUGIN_BODY_MOTION_ITEM_H
#define CNOID_BODY_PLUGIN_BODY_MOTION_ITEM_H

#include <cnoid/BodyMotion>
#include <cnoid/MultiValueSeqItem>
#include <cnoid/MultiSE3SeqItem>
#include "exportdecl.h"

namespace cnoid {

class BodyMotionItemImpl;

class CNOID_EXPORT BodyMotionItem : public AbstractMultiSeqItem
{
public:
    static void initializeClass(ExtensionManager* ext);

    static void addExtraSeqItemFactory(
        const std::string& key, boost::function<AbstractSeqItem*(AbstractSeqPtr seq)> factory);

    BodyMotionItem();
    BodyMotionItem(BodyMotionPtr bodyMotion);
    BodyMotionItem(const BodyMotionItem& org);
    ~BodyMotionItem();

    virtual AbstractMultiSeqPtr abstractMultiSeq();

    BodyMotionPtr motion() { return bodyMotion_; }
<<<<<<< HEAD
    ConstBodyMotionPtr motion() const { return bodyMotion_; }
=======
>>>>>>> f2178d58

    MultiValueSeqItem* jointPosSeqItem() {
        return jointPosSeqItem_;
    }

<<<<<<< HEAD
    const MultiValueSeqItem* jointPosSeqItem() const {
        return jointPosSeqItem_;
    }

    MultiSE3SeqItem* linkPosSeqItem() {
        return linkPosSeqItem_;
=======
    MultiValueSeqPtr jointPosSeq() {
        return bodyMotion_->jointPosSeq();
    }

    MultiSE3SeqItem* linkPosSeqItem() {
        return linkPosSeqItem_.get();
    }
            
    MultiSE3SeqPtr linkPosSeq() {
        return bodyMotion_->linkPosSeq();
>>>>>>> f2178d58
    }

    const MultiSE3SeqItem* linkPosSeqItem() const {
        return linkPosSeqItem_;
    }
    
    int numExtraSeqItems() const;
    const std::string& extraSeqKey(int index) const;
    AbstractSeqItem* extraSeqItem(int index);
    const AbstractSeqItem* extraSeqItem(int index) const;
    SignalProxy<void()> sigExtraSeqItemsChanged();
    void updateExtraSeqItems();

    virtual void notifyUpdate();

protected:
    virtual bool onChildItemAboutToBeAdded(Item* childItem, bool isManualOperation);
    virtual Item* doDuplicate() const;
    virtual bool store(Archive& archive);
    virtual bool restore(const Archive& archive);

private:
    BodyMotionPtr bodyMotion_;
    MultiValueSeqItemPtr jointPosSeqItem_;
    MultiSE3SeqItemPtr linkPosSeqItem_;

    BodyMotionItemImpl* impl;
    friend class BodyMotionItemImpl;
};

typedef ref_ptr<BodyMotionItem> BodyMotionItemPtr;

}

#endif<|MERGE_RESOLUTION|>--- conflicted
+++ resolved
@@ -31,40 +31,32 @@
     virtual AbstractMultiSeqPtr abstractMultiSeq();
 
     BodyMotionPtr motion() { return bodyMotion_; }
-<<<<<<< HEAD
     ConstBodyMotionPtr motion() const { return bodyMotion_; }
-=======
->>>>>>> f2178d58
 
     MultiValueSeqItem* jointPosSeqItem() {
         return jointPosSeqItem_;
     }
 
-<<<<<<< HEAD
     const MultiValueSeqItem* jointPosSeqItem() const {
         return jointPosSeqItem_;
     }
 
-    MultiSE3SeqItem* linkPosSeqItem() {
-        return linkPosSeqItem_;
-=======
     MultiValueSeqPtr jointPosSeq() {
         return bodyMotion_->jointPosSeq();
     }
 
     MultiSE3SeqItem* linkPosSeqItem() {
-        return linkPosSeqItem_.get();
-    }
-            
-    MultiSE3SeqPtr linkPosSeq() {
-        return bodyMotion_->linkPosSeq();
->>>>>>> f2178d58
+        return linkPosSeqItem_;
     }
 
     const MultiSE3SeqItem* linkPosSeqItem() const {
         return linkPosSeqItem_;
     }
     
+    MultiSE3SeqPtr linkPosSeq() {
+        return bodyMotion_->linkPosSeq();
+    }
+
     int numExtraSeqItems() const;
     const std::string& extraSeqKey(int index) const;
     AbstractSeqItem* extraSeqItem(int index);
