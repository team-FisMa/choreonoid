/**
   @author Shin'ichiro Nakaoka
*/

#include "EditableSceneBody.h"
#include "BodyItem.h"
#include "SimulatorItem.h"
#include "KinematicsBar.h"
#include "BodyBar.h"
#include "LinkSelectionView.h"
#include <cnoid/JointPath>
#include <cnoid/PenetrationBlocker>
#include <cnoid/MenuManager>
#include <cnoid/SceneWidget>
#include <cnoid/SceneEffects>
#include <cnoid/SceneMarkers>
#include <cnoid/SceneDragProjector>
#include <cnoid/PositionDragger>
#include <cnoid/SceneDevice>
#include <cnoid/LeggedBodyHelper>
#include <cnoid/PinDragIK>
#include <cnoid/EigenUtil>
#include <cnoid/RootItem>
#include <cnoid/ExtensionManager>
#include <cnoid/Archive>
#include <cnoid/ConnectionSet>
#include <fmt/format.h>
#include "gettext.h"

using namespace std;
using namespace std::placeholders;
using namespace cnoid;

namespace {

Action* linkVisibilityCheck;
Action* enableStaticModelEditCheck;

}

namespace cnoid {

class EditableSceneLinkImpl
{
public:
    EditableSceneLink* self;
    SgOutlineGroupPtr outlineGroup;
    BoundingBoxMarkerPtr bbMarker;
    bool isPointed;
    bool isColliding;

    EditableSceneLinkImpl(EditableSceneLink* self);
};

}


EditableSceneLink::EditableSceneLink(Link* link)
    : SceneLink(link)
{
    impl = new EditableSceneLinkImpl(this);
}


EditableSceneLinkImpl::EditableSceneLinkImpl(EditableSceneLink* self)
    : self(self)
{
    isPointed = false;
    isColliding = false;
}


EditableSceneLink::~EditableSceneLink()
{
    delete impl;
}


void EditableSceneLink::showOutline(bool on)
{
    if(!visualShape()){
        return;
    }
    SgOutlineGroupPtr& outline = impl->outlineGroup;
    if(on){
        if(!outline){
            outline = new SgOutlineGroup;
            outline->setColor(Vector3f(1.0f, 1.0f, 0.0f));
        }
        if(!outline->hasParents()){
            insertEffectGroup(outline);
        }
    } else {
        if(outline && outline->hasParents()){
            removeEffectGroup(outline);
        }
    }
}


void EditableSceneLink::showMarker(const Vector3f& color, float transparency)
{
    if(impl->bbMarker){
        removeChild(impl->bbMarker);
    }
    if(visualShape()){
        impl->bbMarker = new BoundingBoxMarker(visualShape()->boundingBox(), color, transparency);
        addChildOnce(impl->bbMarker, true);
    }
}


void EditableSceneLink::hideMarker()
{
    if(impl->bbMarker){
        removeChild(impl->bbMarker, true);
        impl->bbMarker = 0;
    }
}


void EditableSceneLink::setColliding(bool on)
{
    if(!impl->isColliding && on){
        if(!impl->isPointed){
            
        }
        impl->isColliding = true;
    } else if(impl->isColliding && !on){
        if(!impl->isPointed){
            
        }
        impl->isColliding = false;
    }
}


namespace  cnoid {

class EditableSceneBodyImpl
{
public:
    EIGEN_MAKE_ALIGNED_OPERATOR_NEW

    EditableSceneBodyImpl(EditableSceneBody* self, BodyItemPtr& bodyItem);
    ~EditableSceneBodyImpl();
        
    EditableSceneBody* self;
    BodyItemPtr bodyItem;

    SgUpdate modified;

    ConnectionSet connections;
    Connection connectionToSigCollisionsUpdated;
    vector<bool> collisionLinkBitSet;
    ScopedConnection connectionToSigLinkSelectionChanged;

    enum PointedType { PT_NONE, PT_SCENE_LINK, PT_ZMP };
    EditableSceneLink* pointedSceneLink;
    EditableSceneLink* outlinedLink;

    SgGroupPtr markerGroup;
    CrossMarkerPtr cmMarker;
    CrossMarkerPtr ppcomMarker;
    bool isCmVisible;
    bool isPpcomVisible;
    SgLineSetPtr virtualElasticStringLine;
    SphereMarkerPtr zmpMarker;
    bool isZmpVisible;
    Vector3 orgZmpPos;

    Link* targetLink;
    double orgJointPosition;
        
    LinkTraverse fkTraverse;
    shared_ptr<InverseKinematics> currentIK;
    shared_ptr<InverseKinematics> defaultIK;
    shared_ptr<PinDragIK> pinDragIK;
    shared_ptr<PenetrationBlocker> penetrationBlocker;
    PositionDraggerPtr positionDragger;

    bool isEditMode;

    KinematicsBar* kinematicsBar;

    enum DragMode {
        DRAG_NONE,
        LINK_IK_TRANSLATION,
        LINK_FK_ROTATION,
        LINK_FK_TRANSLATION,
        LINK_VIRTUAL_ELASTIC_STRING,
        LINK_FORCED_POSITION,
        ZMP_TRANSLATION
    };
    DragMode dragMode;
    SceneDragProjector dragProjector;
    bool isDragging;

    weak_ref_ptr<SimulatorItem> activeSimulatorItem;
    Vector3 pointedLinkLocalPoint;
    enum { NO_FORCED_POSITION, MOVE_FORCED_POSITION, KEEP_FORCED_POSITION };
    int forcedPositionMode;

    bool isEditable() {
        return bodyItem->isEditable() &&
            (!bodyItem->body()->isStaticModel() || enableStaticModelEditCheck->isChecked());
    }

    EditableSceneLink* editableSceneLink(int index){
        return static_cast<EditableSceneLink*>(self->sceneLink(index));
    }

    double calcLinkMarkerRadius(SceneLink* sceneLink) const;
    void onSceneGraphConnection(bool on);
    void updateModel();
    void onBodyItemUpdated();
    void onKinematicStateChanged();

    void onCollisionsUpdated();
    void onCollisionLinkHighlightModeChanged();
    void changeCollisionLinkHighlightMode(bool on);
    void onLinkVisibilityCheckToggled();
    void onLinkSelectionChanged();

    void showCenterOfMass(bool on);
    void showPpcom(bool on);
    void showZmp(bool on);
    void makeLinkFree(EditableSceneLink* sceneLink);
    void setBaseLink(EditableSceneLink* sceneLink);
    void toggleBaseLink(EditableSceneLink* sceneLink);
    void togglePin(EditableSceneLink* sceneLink, bool toggleTranslation, bool toggleRotation);
    void makeLinkAttitudeLevel();
        
    EditableSceneBodyImpl::PointedType findPointedObject(const vector<SgNode*>& path);
    void updateMarkersAndManipulators();
    void attachPositionDragger(Link* link);

    bool onKeyPressEvent(const SceneWidgetEvent& event);
    bool onKeyReleaseEvent(const SceneWidgetEvent& event);
    bool onButtonPressEvent(const SceneWidgetEvent& event);
    bool onDoubleClickEvent(const SceneWidgetEvent& event);
    bool onButtonReleaseEvent(const SceneWidgetEvent& event);
    bool onPointerMoveEvent(const SceneWidgetEvent& event);
    void onPointerLeaveEvent(const SceneWidgetEvent& event);
    bool onScrollEvent(const SceneWidgetEvent& event);
    void onContextMenuRequest(const SceneWidgetEvent& event, MenuManager& menuManager);
    void onSceneModeChanged(const SceneWidgetEvent& event);
    bool onUndoRequest();
    bool onRedoRequest();
    void onDraggerDragStarted();
    void onDraggerDragged();
    void onDraggerDragFinished();

    bool initializeIK();
    void startIK(const SceneWidgetEvent& event);
    void dragIK(const SceneWidgetEvent& event);
    void doIK(const Position& position);
    void startFK(const SceneWidgetEvent& event);
    void dragFKRotation(const SceneWidgetEvent& event);
    void dragFKTranslation(const SceneWidgetEvent& event);
    void setForcedPositionMode(int mode, bool on);
    void startVirtualElasticString(const SceneWidgetEvent& event);
    void dragVirtualElasticString(const SceneWidgetEvent& event);
    void finishVirtualElasticString();
    void startForcedPosition(const SceneWidgetEvent& event);
    void setForcedPosition(const Position& position);
    void dragForcedPosition(const SceneWidgetEvent& event);
    void finishForcedPosition();
    void startZmpTranslation(const SceneWidgetEvent& event);
    void dragZmpTranslation(const SceneWidgetEvent& event);
    bool finishEditing();
    
    static bool storeProperties(Archive& archive);
    static void restoreProperties(const Archive& archive);
    static void restoreSceneBodyProperties(const Archive& archive);
};

}


namespace {
SceneLink* createEditableSceneLink(Link* link)
{
    return new EditableSceneLink(link);
}
}
    
    
EditableSceneBody::EditableSceneBody(BodyItemPtr bodyItem)
    : SceneBody(bodyItem->body(), createEditableSceneLink)
{
    setName(body()->name());
    impl = new EditableSceneBodyImpl(this, bodyItem);
}


EditableSceneBodyImpl::EditableSceneBodyImpl(EditableSceneBody* self, BodyItemPtr& bodyItem)
    : self(self),
      bodyItem(bodyItem),
      modified(SgUpdate::MODIFIED),
      kinematicsBar(KinematicsBar::instance())
{
    pointedSceneLink = 0;
    outlinedLink = 0;
    targetLink = 0;

    positionDragger = new PositionDragger;
    positionDragger->setDraggerAlwaysShown(true);
    positionDragger->sigDragStarted().connect(std::bind(&EditableSceneBodyImpl::onDraggerDragStarted, this));
    positionDragger->sigPositionDragged().connect(std::bind(&EditableSceneBodyImpl::onDraggerDragged, this));
    positionDragger->sigDragFinished().connect(std::bind(&EditableSceneBodyImpl::onDraggerDragFinished, this));
    
    dragMode = DRAG_NONE;
    isDragging = false;
    isEditMode = false;

    markerGroup = new SgGroup;
    markerGroup->setName("Marker");
    self->addChild(markerGroup);

    double radius = 0.0;
    const int n = self->numSceneLinks();
    for(int i=0; i < n; ++i){
        SceneLink* sLink = self->sceneLink(i);
        BoundingBox bb = sLink->boundingBox();
        double radius0 = bb.size().norm() / 2.0;
        if(radius0 > radius){
            radius = radius0;
        }
    }
    cmMarker = new CrossMarker(radius, Vector3f(0.0f, 1.0f, 0.0f), 2.0);
    cmMarker->setName("centerOfMass");
    isCmVisible = false;
    ppcomMarker = new CrossMarker(radius, Vector3f(1.0f, 0.5f, 0.0f), 2.0);
    ppcomMarker->setName("ProjectionPointCoM");
    isPpcomVisible = false;

    forcedPositionMode = NO_FORCED_POSITION;
    virtualElasticStringLine = new SgLineSet;
    virtualElasticStringLine->getOrCreateVertices()->resize(2);
    virtualElasticStringLine->addLine(0, 1);

    LeggedBodyHelperPtr legged = getLeggedBodyHelper(self->body());
    if(legged->isValid() && legged->numFeet() > 0){
        Link* footLink = legged->footLink(0);
        const double r = calcLinkMarkerRadius(self->sceneLink(footLink->index()));
        zmpMarker = new SphereMarker(r, Vector3f(0.0f, 1.0f, 0.0f), 0.3f);
        zmpMarker->setName("ZMP");
        zmpMarker->addChild(new CrossMarker(r * 2.5, Vector3f(0.0f, 1.0f, 0.0f), 2.0f));
    } else {
        zmpMarker = new SphereMarker(0.1, Vector3f(0.0f, 1.0f, 0.0f), 0.3f);
    }
    isZmpVisible = false;

    self->sigGraphConnection().connect(std::bind(&EditableSceneBodyImpl::onSceneGraphConnection, this, _1));
}


double EditableSceneBodyImpl::calcLinkMarkerRadius(SceneLink* sceneLink) const
{
    SgNode* shape = sceneLink->visualShape();
    if(shape){
        const BoundingBox& bb = shape->boundingBox();
        if (bb.empty()) return 1.0; // Is this OK?
        double V = ((bb.max().x() - bb.min().x()) * (bb.max().y() - bb.min().y()) * (bb.max().z() - bb.min().z()));
        return pow(V, 1.0 / 3.0) * 0.6;
    }
    return 1.0;
}


void EditableSceneBodyImpl::onSceneGraphConnection(bool on)
{
    connections.disconnect();
    connectionToSigLinkSelectionChanged.disconnect();

    if(on){
        connections.add(bodyItem->sigUpdated().connect(
                            std::bind(&EditableSceneBodyImpl::onBodyItemUpdated, this)));
        onBodyItemUpdated();

        connections.add(bodyItem->sigKinematicStateChanged().connect(
                            std::bind(&EditableSceneBodyImpl::onKinematicStateChanged, this)));
        onKinematicStateChanged();

        connections.add(kinematicsBar->sigCollisionVisualizationChanged().connect(
                            std::bind(&EditableSceneBodyImpl::onCollisionLinkHighlightModeChanged, this)));
        onCollisionLinkHighlightModeChanged();

        connections.add(bodyItem->sigModelUpdated().connect(
                            std::bind(&EditableSceneBodyImpl::updateModel, this)));

        connections.add(
            linkVisibilityCheck->sigToggled().connect(
                std::bind(&EditableSceneBodyImpl::onLinkVisibilityCheckToggled, this)));
        onLinkVisibilityCheckToggled();
    }
}


void EditableSceneBody::updateModel()
{
    impl->updateModel();
}


void EditableSceneBodyImpl::updateModel()
{
    pointedSceneLink = 0;
    targetLink = 0;
    if(outlinedLink){
        outlinedLink->showOutline(false);
        outlinedLink = 0;
    }
    isDragging = false;
    dragMode = DRAG_NONE;
    
    self->SceneBody::updateModel();
}


void EditableSceneBodyImpl::onBodyItemUpdated()
{
    updateMarkersAndManipulators();
}


void EditableSceneBodyImpl::onKinematicStateChanged()
{
    if(isCmVisible){
        cmMarker->setTranslation(bodyItem->centerOfMass());
    }
    if(isPpcomVisible){
    	Vector3 com = bodyItem->centerOfMass();
    	com(2) = 0.0;
    	ppcomMarker->setTranslation(com);
    }
    if(isZmpVisible){
        zmpMarker->setTranslation(bodyItem->zmp());
    }

    if(activeSimulatorItem){
        if(dragMode == LINK_VIRTUAL_ELASTIC_STRING){
            if(virtualElasticStringLine->hasParents()){
                virtualElasticStringLine->vertices()->at(0)
                    = (targetLink->T() * pointedLinkLocalPoint).cast<Vector3f::Scalar>();
            }
        }
    }

    self->updateLinkPositions(modified);
}


EditableSceneLink* EditableSceneBody::editableSceneLink(int index)
{
    return static_cast<EditableSceneLink*>(sceneLink(index));
}


void EditableSceneBodyImpl::onCollisionsUpdated()
{
    if(bodyItem->collisionLinkBitSet() != collisionLinkBitSet){
        collisionLinkBitSet = bodyItem->collisionLinkBitSet();
        const int n = self->numSceneLinks();
        for(int i=0; i < n; ++i){
            editableSceneLink(i)->setColliding(collisionLinkBitSet[i]);
        }
        self->notifyUpdate(modified);
    }
}


void EditableSceneBodyImpl::onCollisionLinkHighlightModeChanged()
{
    changeCollisionLinkHighlightMode(kinematicsBar->isCollisionLinkHighlihtMode());
}


void EditableSceneBodyImpl::changeCollisionLinkHighlightMode(bool on)
{
    if(!connectionToSigCollisionsUpdated.connected() && on){
        connectionToSigCollisionsUpdated =
            bodyItem->sigCollisionsUpdated().connect(
                std::bind(&EditableSceneBodyImpl::onCollisionsUpdated, this));
        onCollisionsUpdated();

    } else if(connectionToSigCollisionsUpdated.connected() && !on){
        connectionToSigCollisionsUpdated.disconnect();
        const int n = self->numSceneLinks();
        for(int i=0; i < n; ++i){
            editableSceneLink(i)->setColliding(false);
        }
        self->notifyUpdate(modified);
    }
}


EditableSceneBody::~EditableSceneBody()
{
    delete impl;
}


EditableSceneBodyImpl::~EditableSceneBodyImpl()
{
    connectionToSigCollisionsUpdated.disconnect();
    connections.disconnect();
}


void EditableSceneBody::setLinkVisibilities(const std::vector<bool>& visibilities)
{
    int i;
    const int m = numSceneLinks();
    const int n = std::min(m, (int)visibilities.size());
    for(i=0; i < n; ++i){
        sceneLink(i)->setVisible(visibilities[i]);
    }
    while(i < m){
        sceneLink(i)->setVisible(false);
        ++i;
    }
    notifyUpdate(impl->modified);
}


void EditableSceneBodyImpl::onLinkVisibilityCheckToggled()
{
    LinkSelectionView* selectionView = LinkSelectionView::mainInstance();

    if(linkVisibilityCheck->isChecked()){
        connectionToSigLinkSelectionChanged.reset(
            selectionView->sigSelectionChanged(bodyItem).connect(
                std::bind(&EditableSceneBodyImpl::onLinkSelectionChanged, this)));
        onLinkSelectionChanged();
    } else {
        connectionToSigLinkSelectionChanged.disconnect();
        vector<bool> visibilities(self->numSceneLinks(), true);
        self->setLinkVisibilities(visibilities);
    }
}


void EditableSceneBodyImpl::onLinkSelectionChanged()
{
    if(linkVisibilityCheck->isChecked()){
        self->setLinkVisibilities(LinkSelectionView::mainInstance()->linkSelection(bodyItem));
    }
}


void EditableSceneBodyImpl::showCenterOfMass(bool on)
{
    isCmVisible = on;
    if(on){
        cmMarker->setTranslation(bodyItem->centerOfMass());
        markerGroup->addChildOnce(cmMarker, true);
    } else {
        markerGroup->removeChild(cmMarker, true);
    }
}


void EditableSceneBodyImpl::showPpcom(bool on)
{
    isPpcomVisible = on;
    if(on){
        Vector3 com = bodyItem->centerOfMass();
        com(2) = 0.0;
        ppcomMarker->setTranslation(com);
        markerGroup->addChildOnce(ppcomMarker, true);
    } else {
        markerGroup->removeChild(ppcomMarker, true);
    }
}


void EditableSceneBodyImpl::showZmp(bool on)
{
    isZmpVisible = on;
    if(on){
        zmpMarker->setTranslation(bodyItem->zmp());
        markerGroup->addChildOnce(zmpMarker, true);
    } else {
        markerGroup->removeChild(zmpMarker, true);
    }
}


void EditableSceneBodyImpl::makeLinkFree(EditableSceneLink* sceneLink)
{
    if(bodyItem->currentBaseLink() == sceneLink->link()){
        bodyItem->setCurrentBaseLink(0);
    }
    bodyItem->pinDragIK()->setPin(sceneLink->link(), PinDragIK::NO_AXES);
    bodyItem->notifyUpdate();
}


void EditableSceneBodyImpl::setBaseLink(EditableSceneLink* sceneLink)
{
    bodyItem->setCurrentBaseLink(sceneLink->link());
    bodyItem->notifyUpdate();
}
    

void EditableSceneBodyImpl::toggleBaseLink(EditableSceneLink* sceneLink)
{
    Link* baseLink = bodyItem->currentBaseLink();
    if(sceneLink->link() != baseLink){
        bodyItem->setCurrentBaseLink(sceneLink->link());
    } else {
        bodyItem->setCurrentBaseLink(0);
    }
    bodyItem->notifyUpdate();
}


void EditableSceneBodyImpl::togglePin(EditableSceneLink* sceneLink, bool toggleTranslation, bool toggleRotation)
{
    auto pin = bodyItem->pinDragIK();

    PinDragIK::AxisSet axes = pin->pinAxes(sceneLink->link());

    if(toggleTranslation && toggleRotation){
        if(axes == PinDragIK::NO_AXES){
            axes = PinDragIK::TRANSFORM_6D;
        } else {
            axes = PinDragIK::NO_AXES;
        }
    } else {
        if(toggleTranslation){
            axes = (PinDragIK::AxisSet)(axes ^ PinDragIK::TRANSLATION_3D);
        }
        if(toggleRotation){
            axes = (PinDragIK::AxisSet)(axes ^ PinDragIK::ROTATION_3D);
        }
    }
        
    pin->setPin(sceneLink->link(), axes);
    bodyItem->notifyUpdate();
}


void EditableSceneBodyImpl::makeLinkAttitudeLevel()
{
    if(pointedSceneLink){
        Link* targetLink = outlinedLink->link();
        auto ik = bodyItem->getCurrentIK(targetLink);
        if(ik){
            const Position& T = targetLink->T();
            const double theta = acos(T(2, 2));
            const Vector3 z(T(0,2), T(1, 2), T(2, 2));
            const Vector3 axis = z.cross(Vector3::UnitZ()).normalized();
            const Matrix3 R2 = AngleAxisd(theta, axis) * T.linear();
            Position T2;
            T2.linear() = R2;
            T2.translation() = targetLink->p();

            bodyItem->beginKinematicStateEdit();
            if(ik->calcInverseKinematics(T2)){
                bool fkDone = ik->calcRemainingPartForwardKinematicsForInverseKinematics();
                bodyItem->notifyKinematicStateChange(!fkDone);
                bodyItem->acceptKinematicStateEdit();
            }
        }
    }
}


void EditableSceneBodyImpl::updateMarkersAndManipulators()
{
    Link* baseLink = bodyItem->currentBaseLink();
    auto pin = bodyItem->pinDragIK();

    const int n = self->numSceneLinks();
    for(int i=0; i < n; ++i){
        EditableSceneLink* sceneLink = editableSceneLink(i);
        sceneLink->hideMarker();
        sceneLink->removeChild(positionDragger);
        markerGroup->removeChild(positionDragger);

        if(isEditMode && !activeSimulatorItem){
            Link* link = sceneLink->link();
            if(link == baseLink){
                sceneLink->showMarker(Vector3f(1.0f, 0.1f, 0.1f), 0.4f);
            } else {
                int pinAxes = pin->pinAxes(link);
<<<<<<< HEAD
                if(pinAxes & (InverseKinematics::TRANSFORM_6D)){
                    sceneLink->showMarker(Vector3f(1.0f, 1.0f, 0.1f), 0.4f);
=======
                if(pinAxes & (PinDragIK::TRANSFORM_6D)){
                    sceneLink->showMarker(Vector3f(1.0f, 1.0f, 0.1f), 0.4);
>>>>>>> 87b26809
                }
            }
        }
    }

    bool showDragger = isEditMode && targetLink && kinematicsBar->isPositionDraggerEnabled();
    if(showDragger){
        if(activeSimulatorItem){
            showDragger = forcedPositionMode != NO_FORCED_POSITION;
                } else {
            showDragger = (kinematicsBar->mode() == KinematicsBar::IK_MODE);
        }
    }
        
    if(showDragger){
        attachPositionDragger(targetLink);
    }

    self->notifyUpdate(modified);
}


void EditableSceneBodyImpl::attachPositionDragger(Link* link)
{
    SceneLink* sceneLink = self->sceneLink(link->index());
    positionDragger->adjustSize(sceneLink->untransformedBoundingBox());
    sceneLink->addChild(positionDragger);
}


EditableSceneBodyImpl::PointedType EditableSceneBodyImpl::findPointedObject(const vector<SgNode*>& path)
{
    PointedType pointedType = PT_NONE;
    pointedSceneLink = 0;
    for(size_t i = path.size() - 1; i >= 1; --i){
        pointedSceneLink = dynamic_cast<EditableSceneLink*>(path[i]);
        if(pointedSceneLink){
            pointedType = PT_SCENE_LINK;
            break;
        }
        SphereMarker* marker = dynamic_cast<SphereMarker*>(path[i]);
        if(marker == zmpMarker){
            pointedType = PT_ZMP;
            break;
        }
    }
    return pointedType;
}


bool EditableSceneBody::onKeyPressEvent(const SceneWidgetEvent& event)
{
    return impl->onKeyPressEvent(event);
}


bool EditableSceneBodyImpl::onKeyPressEvent(const SceneWidgetEvent& event)
{
    if(!isEditable()){
        return false;
    }
        
    if(!outlinedLink){
        return false;
    }

    bool handled = true;

    switch(event.key()){
    case Qt::Key_B:
        toggleBaseLink(outlinedLink);
        break;
        
    case Qt::Key_R:
        togglePin(outlinedLink, false, true);
        break;

    case Qt::Key_T:
        togglePin(outlinedLink, true, false);
        break;

    default:
        handled = false;
        break;
    }
        
    return handled;

}


bool EditableSceneBody::onKeyReleaseEvent(const SceneWidgetEvent& event)
{
    return impl->onKeyReleaseEvent(event);
}


bool EditableSceneBodyImpl::onKeyReleaseEvent(const SceneWidgetEvent& event)
{
    return false;
}


bool EditableSceneBody::onButtonPressEvent(const SceneWidgetEvent& event)
{
    return impl->onButtonPressEvent(event);
}


bool EditableSceneBodyImpl::onButtonPressEvent(const SceneWidgetEvent& event)
{
    if(!isEditable()){
        return false;
    }
    
    if(outlinedLink){
        outlinedLink->showOutline(false);
        outlinedLink = 0;
    }

    PointedType pointedType = findPointedObject(event.nodePath());
    
    if(pointedSceneLink){
        pointedSceneLink->showOutline(true);
        outlinedLink = pointedSceneLink;
    }
    
    bool handled = false;
    isDragging = false;

    activeSimulatorItem = SimulatorItem::findActiveSimulatorItemFor(bodyItem);
    if(activeSimulatorItem){
        if(pointedType == PT_SCENE_LINK){
            targetLink = pointedSceneLink->link();
            if(event.button() == Qt::LeftButton){
                if(targetLink->isRoot() && (forcedPositionMode != NO_FORCED_POSITION)){
                    startForcedPosition(event);
                } else {
                    startVirtualElasticString(event);
                }
            }
            handled = true;
        }
    } else {
        if(pointedType == PT_SCENE_LINK){
            if(event.button() == Qt::LeftButton){
                targetLink = pointedSceneLink->link();
                updateMarkersAndManipulators();
                currentIK.reset();
                defaultIK.reset();
                
                switch(kinematicsBar->mode()){

                case KinematicsBar::AUTO_MODE:
                    defaultIK = bodyItem->getDefaultIK(targetLink);
                    if(defaultIK){
                        startIK(event);
                        break;
                    }
                    
                case KinematicsBar::FK_MODE:
                    if(targetLink == bodyItem->currentBaseLink()){
                        // Translation of the base link
                        startIK(event);
                    } else {
                        startFK(event);
                    }
                    break;

                case KinematicsBar::IK_MODE:
                    startIK(event);
                    break;
                }
            } else if(event.button() == Qt::MiddleButton){
                togglePin(pointedSceneLink, true, true);
                
            } else if(event.button() == Qt::RightButton){
                
            }
            
            handled = true;

        } else if(pointedType == PT_ZMP){
            startZmpTranslation(event);
            handled = true;
        }
    }

    if(dragMode != DRAG_NONE && outlinedLink){
        outlinedLink->showOutline(false);
        self->notifyUpdate(modified);
    }

    return handled;
}


bool EditableSceneBody::onButtonReleaseEvent(const SceneWidgetEvent& event)
{
    return impl->onButtonReleaseEvent(event);
}


bool EditableSceneBodyImpl::onButtonReleaseEvent(const SceneWidgetEvent& event)
{
    bool handled = finishEditing();

    if(outlinedLink){
        outlinedLink->showOutline(true);
        self->notifyUpdate(modified);
    }

    return handled;
}


bool EditableSceneBody::onDoubleClickEvent(const SceneWidgetEvent& event)
{
    return impl->onDoubleClickEvent(event);
}


bool EditableSceneBodyImpl::onDoubleClickEvent(const SceneWidgetEvent& event)
{
    if(findPointedObject(event.nodePath()) == PT_SCENE_LINK){
        if(event.button() == Qt::LeftButton){
            if(BodyBar::instance()->makeSingleSelection(bodyItem)){
                LinkSelectionView::mainInstance()->makeSingleSelection(
                    bodyItem, pointedSceneLink->link()->index());
            }
            return true;
        }
    }
    return false;
}


bool EditableSceneBody::onPointerMoveEvent(const SceneWidgetEvent& event)
{
    return impl->onPointerMoveEvent(event);
}


bool EditableSceneBodyImpl::onPointerMoveEvent(const SceneWidgetEvent& event)
{
    if(!isEditable()){
        return false;
    }
    if(dragMode == DRAG_NONE){
        findPointedObject(event.nodePath());
        if(pointedSceneLink){
            if(pointedSceneLink != outlinedLink){
                if(outlinedLink){
                    outlinedLink->showOutline(false);
                }
                pointedSceneLink->showOutline(true);
                outlinedLink = pointedSceneLink;
            }
        }
        if(pointedSceneLink){
            const Vector3 p = pointedSceneLink->T().inverse() * event.point();
            event.updateIndicator(
                fmt::format("{0} / {1} : ({2:.3f}, {3:.3f}, {4:.3f})",
                            bodyItem->name(), pointedSceneLink->link()->name(),
                            p.x(), p.y(), p.z()));
        } else {
            event.updateIndicator("");
        }
    } else {
        if(!isDragging){
            bodyItem->beginKinematicStateEdit();
            isDragging = true;
        }

        switch(dragMode){

        case LINK_IK_TRANSLATION:
            dragIK(event);
            break;
            
        case LINK_FK_ROTATION:
            dragFKRotation(event);
            break;

        case LINK_FK_TRANSLATION:
            dragFKTranslation(event);
            break;

        case LINK_VIRTUAL_ELASTIC_STRING:
            dragVirtualElasticString(event);
            break;

        case LINK_FORCED_POSITION:
            dragForcedPosition(event);
            break;
            
        case ZMP_TRANSLATION:
            dragZmpTranslation(event);
            break;
            
        default:
            break;
        }
    }

    return true;
}


void EditableSceneBody::onPointerLeaveEvent(const SceneWidgetEvent& event)
{
    return impl->onPointerLeaveEvent(event);
}


void EditableSceneBodyImpl::onPointerLeaveEvent(const SceneWidgetEvent& event)
{
    if(!isEditable()){
        return;
    }
    if(outlinedLink){
        outlinedLink->showOutline(false);
        outlinedLink = 0;
    }
}


bool EditableSceneBody::onScrollEvent(const SceneWidgetEvent& event)
{
    return impl->onScrollEvent(event);
}


bool EditableSceneBodyImpl::onScrollEvent(const SceneWidgetEvent& event)
{
    return false;
}


void EditableSceneBody::onContextMenuRequest(const SceneWidgetEvent& event, MenuManager& menuManager)
{
    impl->onContextMenuRequest(event, menuManager);
}


void EditableSceneBodyImpl::onContextMenuRequest(const SceneWidgetEvent& event, MenuManager& menuManager)
{
    if(!isEditable()){
        return;
    }
    
    PointedType pointedType = findPointedObject(event.nodePath());

    if(bodyItem && pointedType == PT_SCENE_LINK){

        activeSimulatorItem = SimulatorItem::findActiveSimulatorItemFor(bodyItem);
        if(activeSimulatorItem){
            if(pointedSceneLink->link()->isRoot()){
                Action* item1 = menuManager.addCheckItem(_("Move Forcibly"));
                item1->setChecked(forcedPositionMode == MOVE_FORCED_POSITION);
                item1->sigToggled().connect(
                    std::bind(&EditableSceneBodyImpl::setForcedPositionMode, this, MOVE_FORCED_POSITION, _1));

                Action* item2 = menuManager.addCheckItem(_("Hold Forcibly"));
                item2->setChecked(forcedPositionMode == KEEP_FORCED_POSITION);
                item2->sigToggled().connect(
                    std::bind(&EditableSceneBodyImpl::setForcedPositionMode, this, KEEP_FORCED_POSITION, _1));
                
                menuManager.addSeparator();
            }
        } else {
            menuManager.addItem(_("Set Free"))->sigTriggered().connect(
                std::bind(&EditableSceneBodyImpl::makeLinkFree, this, pointedSceneLink));
            menuManager.addItem(_("Set Base"))->sigTriggered().connect(
                std::bind(&EditableSceneBodyImpl::setBaseLink, this, pointedSceneLink));
            menuManager.addItem(_("Set Translation Pin"))->sigTriggered().connect(
                std::bind(&EditableSceneBodyImpl::togglePin, this, pointedSceneLink, true, false));
            menuManager.addItem(_("Set Rotation Pin"))->sigTriggered().connect(
                std::bind(&EditableSceneBodyImpl::togglePin, this, pointedSceneLink, false, true));
            menuManager.addItem(_("Set Both Pins"))->sigTriggered().connect(
                std::bind(&EditableSceneBodyImpl::togglePin, this, pointedSceneLink, true, true));

            menuManager.addSeparator();

            menuManager.addItem(_("Level Attitude"))->sigTriggered().connect(
                std::bind(&EditableSceneBodyImpl::makeLinkAttitudeLevel, this));

            menuManager.addSeparator();
        }
        
        menuManager.setPath(_("Markers"));
        
        Action* item = menuManager.addCheckItem(_("Center of Mass"));
        item->setChecked(isCmVisible);
        item->sigToggled().connect(std::bind(&EditableSceneBodyImpl::showCenterOfMass, this, _1));

        item = menuManager.addCheckItem(_("Projection Point of CoM"));
        item->setChecked(isPpcomVisible);
        item->sigToggled().connect(std::bind(&EditableSceneBodyImpl::showPpcom, this, _1));

        item = menuManager.addCheckItem(_("ZMP"));
        item->setChecked(isZmpVisible);
        item->sigToggled().connect(std::bind(&EditableSceneBodyImpl::showZmp, this, _1));

        menuManager.setPath("/");
        menuManager.addSeparator();
    }
}


void EditableSceneBody::onSceneModeChanged(const SceneWidgetEvent& event)
{
    impl->onSceneModeChanged(event);
}


void EditableSceneBodyImpl::onSceneModeChanged(const SceneWidgetEvent& event)
{
    if(!isEditable()){
        isEditMode = false;
        return;
    }
    isEditMode = event.sceneWidget()->isEditMode();

    if(isEditMode){
        if(outlinedLink){
            outlinedLink->showOutline(true);
        }
    } else {
        finishEditing();
        if(outlinedLink){
            outlinedLink->showOutline(false);
            outlinedLink = 0;
        }
        updateMarkersAndManipulators();
    }
}


bool EditableSceneBodyImpl::finishEditing()
{
    bool finished = false;
    
    if(isEditable()){

        isDragging = false;
        finished = true;

        if(dragMode == LINK_VIRTUAL_ELASTIC_STRING){
            finishVirtualElasticString();
        } else if(dragMode == LINK_FORCED_POSITION){
            finishForcedPosition();
        } else if(dragMode != DRAG_NONE){
            bodyItem->acceptKinematicStateEdit();
        } else {
            finished = false;
        }

        dragMode = DRAG_NONE;
    }

    return finished;
}


bool EditableSceneBody::onUndoRequest()
{
    return impl->onUndoRequest();
}


bool EditableSceneBodyImpl::onUndoRequest()
{
    if(!isEditable()){
        return false;
    }
    return bodyItem->undoKinematicState();
}


bool EditableSceneBody::onRedoRequest()
{
    return impl->onRedoRequest();
}


bool EditableSceneBodyImpl::onRedoRequest()
{
    if(!isEditable()){
        return false;
    }
    return bodyItem->redoKinematicState();
}


void EditableSceneBodyImpl::onDraggerDragStarted()
{
    activeSimulatorItem = SimulatorItem::findActiveSimulatorItemFor(bodyItem);
    if(!activeSimulatorItem){
        initializeIK();
    }
}


void EditableSceneBodyImpl::onDraggerDragged()
{
    activeSimulatorItem = SimulatorItem::findActiveSimulatorItemFor(bodyItem);
    if(activeSimulatorItem){
        setForcedPosition(positionDragger->draggedPosition());
    } else {
        Affine3 T = positionDragger->draggedPosition();
        T.linear() = targetLink->calcRfromAttitude(T.linear());
        doIK(T);
    }
}


void EditableSceneBodyImpl::onDraggerDragFinished()
{
    activeSimulatorItem = SimulatorItem::findActiveSimulatorItemFor(bodyItem);
    if(activeSimulatorItem){
        finishForcedPosition();
    } else {
        Affine3 T = positionDragger->draggedPosition();
        T.linear() = targetLink->calcRfromAttitude(T.linear());
        doIK(T);
    }
}


bool EditableSceneBodyImpl::initializeIK()
{
    if(!currentIK && bodyItem->pinDragIK()->numPinnedLinks() > 0){
        pinDragIK = bodyItem->pinDragIK();
        pinDragIK->setBaseLink(bodyItem->currentBaseLink());
        pinDragIK->setTargetLink(targetLink, kinematicsBar->isPositionDraggerEnabled());
        if(pinDragIK->initialize()){
            currentIK = pinDragIK;
        }
    }
    if(!currentIK){
        if(defaultIK){
            currentIK = defaultIK;
        } else {
            currentIK = bodyItem->getCurrentIK(targetLink);
        }
    }
    if(auto jointPath = dynamic_pointer_cast<JointPath>(currentIK)){
        if(!jointPath->hasAnalyticalIK()){
            jointPath->setBestEffortIKmode(true);
        }
    }

    return currentIK? true: false;
}


void EditableSceneBodyImpl::startIK(const SceneWidgetEvent& event)
{
    Body* body = self->body();
    Link* baseLink = bodyItem->currentBaseLink();

    if(initializeIK()){
        if(kinematicsBar->isPositionDraggerEnabled()){
            attachPositionDragger(targetLink);
        }
        dragProjector.setInitialPosition(targetLink->position());
        dragProjector.setTranslationAlongViewPlane();
        if(dragProjector.startTranslation(event)){
            dragMode = LINK_IK_TRANSLATION;
        }
        fkTraverse.find(baseLink ? baseLink : body->rootLink(), true, true);
        if(kinematicsBar->isPenetrationBlockMode()){
            penetrationBlocker = bodyItem->createPenetrationBlocker(targetLink, true);
        } else {
            penetrationBlocker.reset();
        }
    }
}


void EditableSceneBodyImpl::dragIK(const SceneWidgetEvent& event)
{
    if(dragProjector.dragTranslation(event)){
        //Position T = dragProjector.initialPosition();
        Position T;
        T.translation() = dragProjector.position().translation();
        T.linear() = targetLink->R();
        if(penetrationBlocker){
            penetrationBlocker->adjust(T, T.translation() - targetLink->p());
        }
        doIK(T);
    }
}


void EditableSceneBodyImpl::doIK(const Position& position)
{
    if(currentIK){
        if(currentIK->calcInverseKinematics(position) || true /* Best effort */){
            bool fkDone = currentIK->calcRemainingPartForwardKinematicsForInverseKinematics();
            if(!fkDone){
                fkTraverse.calcForwardKinematics();
            }
            bodyItem->notifyKinematicStateChange();
        }
    }
}


void EditableSceneBodyImpl::startFK(const SceneWidgetEvent& event)
{
    dragProjector.setInitialPosition(targetLink->position());
    
    orgJointPosition = targetLink->q();
    
    if(targetLink->isRotationalJoint()){
        dragProjector.setRotationAxis(targetLink->R() * targetLink->a());
        if(dragProjector.startRotation(event)){
            dragMode = LINK_FK_ROTATION;
        }
        
    } else if(targetLink->isSlideJoint()){
        dragProjector.setTranslationAxis(targetLink->R() * targetLink->d());
        if(dragProjector.startTranslation(event)){
            dragMode = LINK_FK_TRANSLATION;
        }
    }
}


void EditableSceneBodyImpl::dragFKRotation(const SceneWidgetEvent& event)
{
    if(dragProjector.dragRotation(event)){
        targetLink->q() = orgJointPosition + dragProjector.rotationAngle();
        bodyItem->notifyKinematicStateChange(true);
    }
}


void EditableSceneBodyImpl::dragFKTranslation(const SceneWidgetEvent& event)
{
    if(dragProjector.dragTranslation(event)){
        targetLink->q() = orgJointPosition + dragProjector.translationAxis().dot(dragProjector.translation());
        bodyItem->notifyKinematicStateChange(true);
    }
}


void EditableSceneBodyImpl::setForcedPositionMode(int mode, bool on)
{
    if(on){
        forcedPositionMode = mode;
    } else {
        forcedPositionMode = NO_FORCED_POSITION;
        updateMarkersAndManipulators();
    }
    finishForcedPosition();
}


void EditableSceneBodyImpl::startVirtualElasticString(const SceneWidgetEvent& event)
{
    const Vector3& point = event.point();
    dragProjector.setInitialTranslation(point);
    dragProjector.setTranslationAlongViewPlane();
    if(dragProjector.startTranslation(event)){
        pointedLinkLocalPoint = targetLink->T().inverse() * point;
        dragMode = LINK_VIRTUAL_ELASTIC_STRING;
        dragVirtualElasticString(event);
        markerGroup->addChildOnce(virtualElasticStringLine, true);
    }
}


void EditableSceneBodyImpl::dragVirtualElasticString(const SceneWidgetEvent& event)
{
    if(dragMode == LINK_VIRTUAL_ELASTIC_STRING){
        SimulatorItem* simulatorItem = activeSimulatorItem.lock();
        if(simulatorItem && dragProjector.dragTranslation(event)){
            Vector3 p = targetLink->T() * pointedLinkLocalPoint;
            Vector3 d = dragProjector.position().translation() - p;
            double k = 2.0;
            if(event.modifiers() & Qt::ShiftModifier){
                k *= 10.0;
                if(event.modifiers() & Qt::ControlModifier){
                    k *= 10.0;
                }
            }
            Vector3 end = p + k * self->boundingBox().boundingSphereRadius() * d;
            SgVertexArray& points = *virtualElasticStringLine->vertices();
            points[0] = p.cast<Vector3f::Scalar>();
            points[1] = (p + d).cast<Vector3f::Scalar>();
            virtualElasticStringLine->notifyUpdate();
            simulatorItem->setVirtualElasticString(bodyItem, targetLink, pointedLinkLocalPoint, end);
        }
    }
}


void EditableSceneBodyImpl::finishVirtualElasticString()
{
    if(SimulatorItem* simulatorItem = activeSimulatorItem.lock()){
        simulatorItem->clearVirtualElasticStrings();
    }
    markerGroup->removeChild(virtualElasticStringLine, true);
}


void EditableSceneBodyImpl::startForcedPosition(const SceneWidgetEvent& event)
{
    finishForcedPosition();
    updateMarkersAndManipulators();

    dragProjector.setInitialPosition(targetLink->position());
    dragProjector.setTranslationAlongViewPlane();
    if(dragProjector.startTranslation(event)){
        dragMode = LINK_FORCED_POSITION;
    }
}


void EditableSceneBodyImpl::setForcedPosition(const Position& position)
{
    if(SimulatorItem* simulatorItem = activeSimulatorItem.lock()){
        simulatorItem->setForcedPosition(bodyItem, position);
    }
}
    
    
void EditableSceneBodyImpl::dragForcedPosition(const SceneWidgetEvent& event)
{
    if(dragProjector.dragTranslation(event)){
        Position T;
        T.translation() = dragProjector.position().translation();
        T.linear() = targetLink->R();
        setForcedPosition(T);
    }
}


void EditableSceneBodyImpl::finishForcedPosition()
{
    if(forcedPositionMode != KEEP_FORCED_POSITION){
        if(SimulatorItem* simulatorItem = activeSimulatorItem.lock()){
            simulatorItem->clearForcedPositions();
        }
    }
}


void EditableSceneBodyImpl::startZmpTranslation(const SceneWidgetEvent& event)
{
    dragProjector.setInitialTranslation(bodyItem->zmp());
    dragProjector.setTranslationPlaneNormal(Vector3::UnitZ());
    if(dragProjector.startTranslation(event)){
        dragMode = ZMP_TRANSLATION;
    }
}


void EditableSceneBodyImpl::dragZmpTranslation(const SceneWidgetEvent& event)
{
    if(dragProjector.dragTranslation(event)){
        Vector3 p = dragProjector.position().translation();
        p.z() = dragProjector.initialPosition().translation().z();
        bodyItem->setZmp(p);
        bodyItem->notifyKinematicStateChange(true);
    }
}


bool EditableSceneBodyImpl::storeProperties(Archive& archive)
{
    ListingPtr states = new Listing();

    ItemList<BodyItem> bodyItems;
    bodyItems.extractChildItems(RootItem::instance());
    
    for(size_t i=0; i < bodyItems.size(); ++i){
        BodyItem* bodyItem = bodyItems[i];
        EditableSceneBody* sceneBody = bodyItem->existingSceneBody();
        if(sceneBody){
            ValueNodePtr id = archive.getItemId(bodyItem);
            if(id){
                EditableSceneBodyImpl* impl = sceneBody->impl;
                MappingPtr state = new Mapping();
                state->insert("bodyItem", id);
                state->write("showCenterOfMass", impl->isCmVisible);
                state->write("showPpcom", impl->isPpcomVisible);
                state->write("showZmp", impl->isZmpVisible);
                states->append(state);
            }
        }
    }
    if(!states->empty()){
        archive.insert("editableSceneBodies", states);
    }

    archive.write("staticModelEditing", enableStaticModelEditCheck->isChecked());
    
    return true;
}
    
    
void EditableSceneBodyImpl::restoreProperties(const Archive& archive)
{
    enableStaticModelEditCheck->setChecked(archive.get("staticModelEditing", false));
    archive.addPostProcess(std::bind(&EditableSceneBodyImpl::restoreSceneBodyProperties, std::ref(archive)), 1);
}


void EditableSceneBodyImpl::restoreSceneBodyProperties(const Archive& archive)
{
    Listing& states = *archive.findListing("editableSceneBodies");
    if(states.isValid()){
        for(int i=0; i < states.size(); ++i){
            Mapping* state = states[i].toMapping();
            BodyItem* bodyItem = archive.findItem<BodyItem>(state->find("bodyItem"));
            if(bodyItem){
                EditableSceneBodyImpl* impl = bodyItem->sceneBody()->impl;
                impl->showCenterOfMass(state->get("showCenterOfMass", impl->isCmVisible));
                impl->showPpcom(state->get("showPpcom", impl->isPpcomVisible));
                impl->showZmp(state->get("showZmp", impl->isZmpVisible));
            }
        }
    }
}


void EditableSceneBody::initializeClass(ExtensionManager* ext)
{
    MenuManager& mm = ext->menuManager().setPath("/Options/Scene View");
    linkVisibilityCheck = mm.addCheckItem(_("Show selected links only"));
    enableStaticModelEditCheck = mm.addCheckItem(_("Enable editing static models"));
    enableStaticModelEditCheck->setChecked(true);

    ext->setProjectArchiver(
        "EditableSceneBody",
        EditableSceneBodyImpl::storeProperties,
        EditableSceneBodyImpl::restoreProperties);
}<|MERGE_RESOLUTION|>--- conflicted
+++ resolved
@@ -344,11 +344,11 @@
     if(legged->isValid() && legged->numFeet() > 0){
         Link* footLink = legged->footLink(0);
         const double r = calcLinkMarkerRadius(self->sceneLink(footLink->index()));
-        zmpMarker = new SphereMarker(r, Vector3f(0.0f, 1.0f, 0.0f), 0.3f);
+        zmpMarker = new SphereMarker(r, Vector3f(0.0f, 1.0f, 0.0f), 0.3);
         zmpMarker->setName("ZMP");
         zmpMarker->addChild(new CrossMarker(r * 2.5, Vector3f(0.0f, 1.0f, 0.0f), 2.0f));
     } else {
-        zmpMarker = new SphereMarker(0.1, Vector3f(0.0f, 1.0f, 0.0f), 0.3f);
+        zmpMarker = new SphereMarker(0.1, Vector3f(0.0f, 1.0f, 0.0f), 0.3);
     }
     isZmpVisible = false;
 
@@ -684,16 +684,11 @@
         if(isEditMode && !activeSimulatorItem){
             Link* link = sceneLink->link();
             if(link == baseLink){
-                sceneLink->showMarker(Vector3f(1.0f, 0.1f, 0.1f), 0.4f);
+                sceneLink->showMarker(Vector3f(1.0f, 0.1f, 0.1f), 0.4);
             } else {
                 int pinAxes = pin->pinAxes(link);
-<<<<<<< HEAD
-                if(pinAxes & (InverseKinematics::TRANSFORM_6D)){
-                    sceneLink->showMarker(Vector3f(1.0f, 1.0f, 0.1f), 0.4f);
-=======
                 if(pinAxes & (PinDragIK::TRANSFORM_6D)){
                     sceneLink->showMarker(Vector3f(1.0f, 1.0f, 0.1f), 0.4);
->>>>>>> 87b26809
                 }
             }
         }
