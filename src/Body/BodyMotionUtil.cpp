--- conflicted
+++ resolved
@@ -262,16 +262,11 @@
 
     if(motion.jointPosSeq()->saveAsPlainFormat(
            getNativePathString(
-               stdx::filesystem::path(orgpath).replace_extension(".pos"))) &&
+               stdx::filesystem::path(orgpath).replace_extension(".pos")), os) &&
            
-<<<<<<< HEAD
-       motion.linkPosSeq()->saveTopPartAsPlainMatrixFormat(
+       motion.linkPosSeq()->saveTopPartAsPosAndRPYFormat(
            getNativePathString(
-               stdx::filesystem::path(orgpath).replace_extension(".waist"))) &&
-=======
-       motion.linkPosSeq()->saveTopPartAsPosAndRPYFormat(
-           getNativePathString(filesystem::change_extension(orgpath, ".waist"))) &&
->>>>>>> d950980e
+               stdx::filesystem::path(orgpath).replace_extension(".waist")), os) &&
            
        saveRootLinkAttAsRpyFormat(
            motion, getNativePathString(
