/**
   \file
   \author Shin'ichiro Nakaoka
*/

#include "MaterialTable.h"
#include <cnoid/YAMLReader>
#include <cnoid/IdPair>
#include <boost/format.hpp>
#include <vector>
#include <unordered_set>
#include <unordered_map>
#include "gettext.h"

using namespace std;
using namespace cnoid;
using boost::format;

namespace cnoid {

class MaterialTableImpl
{
public:
    vector<MaterialPtr> materials;

    typedef unordered_map<IdPair<>, ContactMaterialPtr> ContactMaterialMap;
    ContactMaterialMap contactMaterialMap;
    
    MaterialTableImpl();
    MaterialTableImpl(const MaterialTableImpl& org);
    MaterialTableImpl(const MaterialTableImpl& org, MaterialTable::ContactMaterialCopyFactory factory);
    int addMaterial(Material* material);
    void loadMaterials(Mapping* topNode, std::ostream& os);
    void loadContactMaterials(Mapping* topNode, std::ostream& os);
    void setContactMaterialPairs(ContactMaterial* contactMaterial, const vector<int>& materialIndices, int index1);
};

}


MaterialTable::MaterialTable()
{
    impl = new MaterialTableImpl;
}


MaterialTableImpl::MaterialTableImpl()
{
    Material* defaultMaterial = new Material;
    defaultMaterial->setName("default");
    defaultMaterial->setRoughness(0.5);
    defaultMaterial->setViscosity(0.0);
    materials.push_back(defaultMaterial);
}


MaterialTable::MaterialTable(const MaterialTable& org)
{
    impl = new MaterialTableImpl(*org.impl);
}


MaterialTableImpl::MaterialTableImpl(const MaterialTableImpl& org)
<<<<<<< HEAD
    : materials(org.materials),
      contactMaterialMap(org.contactMaterialMap)
=======
    : MaterialTableImpl(org, [](const ContactMaterial* org){ return new ContactMaterial(*org); })
>>>>>>> deb3ba33
{

}

    
MaterialTable::MaterialTable(const MaterialTable& org, ContactMaterialCopyFactory factory)
{
    impl = new MaterialTableImpl(*org.impl, factory);
}


MaterialTableImpl::MaterialTableImpl(const MaterialTableImpl& org, MaterialTable::ContactMaterialCopyFactory factory)
{
    materials.reserve(org.materials.size());
    for(auto& m : org.materials){
        if(m){
            materials.push_back(new Material(*m));
        } else {
            materials.push_back(nullptr);
        }
    }

    unordered_map<ContactMaterial*, ContactMaterial*> copyMap;

    for(auto& kv : org.contactMaterialMap){
        auto idPair = kv.first;
        ContactMaterial* src = kv.second;
        ContactMaterial* copy = nullptr;
        auto iter = copyMap.find(src);
        if(iter != copyMap.end()){
            copy = iter->second;
        } else {
            copy = factory(src);
            copyMap.insert(make_pair(src, copy));
        }
        contactMaterialMap.insert(ContactMaterialMap::value_type(idPair, copy));
    }
}


MaterialTable::~MaterialTable()
{
<<<<<<< HEAD
    return impl->materials.size();
=======
    delete impl;
>>>>>>> deb3ba33
}


Material* MaterialTable::material(int id) const
{
    if(impl->materials.size() <= id){
        id = 0; // default material
    }
    Material* material = impl->materials[id];
    if(!material){
        material = impl->materials[0]; // default material
    }
    return material;
}

        
ContactMaterial* MaterialTable::contactMaterial(int id1, int id2) const
{
    auto iter = impl->contactMaterialMap.find(IdPair<>(id1, id2));
    if(iter != impl->contactMaterialMap.end()){
        return iter->second;
    }
    return 0;
}


void MaterialTable::forEachMaterialPair(std::function<void(int id1, int id2, ContactMaterial* cm)> callback)
{
    auto iter = impl->contactMaterialMap.begin();
    while(iter != impl->contactMaterialMap.end()){
        const IdPair<>& idPair = iter->first;
        ContactMaterialPtr& cm = iter->second;
        callback(idPair(0), idPair(1), cm);
        ++iter;
    }
}


/**
   \return Material ID
*/
int MaterialTable::addMaterial(Material* material)
{
    return impl->addMaterial(material);
}


int MaterialTableImpl::addMaterial(Material* material)
{
    int id = -1;
    
    if(material){
        id = Material::id(material->name());
        if(materials.size() <= id){
            materials.resize(id + 1);
        }
        materials[id] = material;
    }

    return id;
}


void MaterialTable::setContactMaterial(int id1, int id2, ContactMaterial* cm)
{
    impl->contactMaterialMap[IdPair<>(id1, id2)] = cm;
}


bool MaterialTable::load(const std::string& filename, std::ostream& os)
{
    bool result = false;
    
    try {
        YAMLReader reader;
        MappingPtr node = reader.loadDocument(filename)->toMapping();
        if(node){
            impl->loadMaterials(node, os);
            impl->loadContactMaterials(node, os);
            result = true;
        }
    } catch(const ValueNode::Exception& ex){
        os << ex.message();
    }

    os.flush();
    
    return result;
}


void MaterialTableImpl::loadMaterials(Mapping* topNode, std::ostream& os)
{
    std::unordered_set<string> names;

    auto& materialList = *topNode->findListing("materials");
    if(materialList.isValid()){
        for(int i=0; i < materialList.size(); ++i){
            Mapping* info = materialList[i].toMapping();
            MaterialPtr material = new Material(info);
            if(material->name().empty()){
                os << (format(_("Nameless material is defined at the %1%th material item.")) % i) << endl;
            } else {
                auto inserted = names.insert(material->name());
                if(!inserted.second){
                    os << (format(_("Material name \"%1%\" is duplicated. The defenition is updated with the last item."))
                           % material->name()) << endl;
                }
                addMaterial(material);
            }
        }
    }
}


void MaterialTableImpl::loadContactMaterials(Mapping* topNode, std::ostream& os)
{
    vector<int> materialIndices;
    
    auto& contactList = *topNode->findListing("contactMaterials");
    if(contactList.isValid()){
        for(int i=0; i < contactList.size(); ++i){
            Mapping* info = contactList[i].toMapping();
            
            auto materials = info->extract("materials");
            if(!materials){
                info->throwException(_("No material pair is specified"));
            } else {
                auto& materialList = *materials->toListing();
                if(materialList.size() < 2){
                    materialList.throwException(_("The counterpart of the material pair is lacking"));
                }
                materialIndices.clear();
                for(int i=0; i < materialList.size(); ++i){
                    int id = Material::id(materialList[i].toString());
                    materialIndices.push_back(id);
                }
                ContactMaterialPtr contactMaterial = new ContactMaterial(info);
                setContactMaterialPairs(contactMaterial, materialIndices, 0);
            }
        }
    }
}


void MaterialTableImpl::setContactMaterialPairs(ContactMaterial* contactMaterial, const vector<int>& materialIndices, int index1)
{
    const int id1 = materialIndices[index1];
    for(size_t index2 = index1 + 1; index2 < materialIndices.size(); ++index2){
        const int id2 = materialIndices[index2];
        IdPair<> idPair(id1, id2);
        contactMaterialMap[idPair] = contactMaterial;
    }
    if(materialIndices.size() - index1 > 2){
        setContactMaterialPairs(contactMaterial, materialIndices, index1 + 1);
    }
}<|MERGE_RESOLUTION|>--- conflicted
+++ resolved
@@ -61,12 +61,7 @@
 
 
 MaterialTableImpl::MaterialTableImpl(const MaterialTableImpl& org)
-<<<<<<< HEAD
-    : materials(org.materials),
-      contactMaterialMap(org.contactMaterialMap)
-=======
     : MaterialTableImpl(org, [](const ContactMaterial* org){ return new ContactMaterial(*org); })
->>>>>>> deb3ba33
 {
 
 }
@@ -109,11 +104,7 @@
 
 MaterialTable::~MaterialTable()
 {
-<<<<<<< HEAD
-    return impl->materials.size();
-=======
     delete impl;
->>>>>>> deb3ba33
 }
 
 
