--- conflicted
+++ resolved
@@ -120,13 +120,8 @@
         /// fixed joint(0 dof)
         FIXED_JOINT = 3,
         /// special joint for pseudo crawler simulation
-<<<<<<< HEAD
-        CRAWLER_JOINT,
-        ///  for Agx crawler simulation
-        AGX_CRAWLER_JOINT
-=======
-        CRAWLER_JOINT = 4
->>>>>>> f2178d58
+        CRAWLER_JOINT = 4,
+        AGX_CRAWLER_JOINT = 5
     };
 
     int jointId() const { return jointId_; }
