--- conflicted
+++ resolved
@@ -555,18 +555,11 @@
                     //value.width = rangeCamera->numPoints();
                 }
             }
-<<<<<<< HEAD
             //value.row_step = value.point_step * value.width;
+            //value.is_dense = rangeCamera->isDense();
             //size_t length = points.size() * value.point_step;
             //value.data.length(length);
             //unsigned char* dis = (unsigned char*)value.data.get_buffer();
-=======
-            value.row_step = value.point_step * value.width;
-            value.is_dense = rangeCamera->isDense();
-            size_t length = points.size() * value.point_step;
-            value.data.length(length);
-            unsigned char* dis = (unsigned char*)value.data.get_buffer();
->>>>>>> b287ad9c
             const unsigned char* pixels = 0;
             if(!image.empty())
                 pixels = image.pixels();
