--- conflicted
+++ resolved
@@ -16,7 +16,6 @@
 
 using namespace cnoid;
 
-<<<<<<< HEAD
 namespace cnoid {
 	class RTSNameServerViewImpl;
 	class RTSVItem;
@@ -113,50 +112,6 @@
 		QLineEdit* kindEdit_;
 		QTextEdit* iorText_;
 	};
-=======
-namespace cnoid
-{
-class RTSNameServerViewImpl;
-
-/*!
- * @brief It is a screen of RTC list.
- */
-class RTSNameServerView : public View
-{
-public:
-    static void initializeClass(ExtensionManager* ext);
-    static RTSNameServerView* instance();
-
-    RTSNameServerView();
-    virtual ~RTSNameServerView();
-
-    SignalProxy<void(const std::list<NamingContextHelper::ObjectInfo>&)>
-    	sigSelectionChanged();
-    SignalProxy<void(std::string, int)> sigLocationChanged();
-
-    const std::string getHost();
-    int getPort();
-    std::list<NamingContextHelper::ObjectInfo> getSelection();
-    void setSelection(std::string RTCname);
-    void updateView();
-
-protected:
-    virtual bool storeState(Archive& archive) override;
-    virtual bool restoreState(const Archive& archive) override;
-
-private:
-    RTSNameServerViewImpl* impl;
-};
-
-class RTSNameTreeWidget : public TreeWidget
-{
-    Q_OBJECT
-
-private :
-    void mouseMoveEvent(QMouseEvent *event);
-};
->>>>>>> 3d5c03a8
-
 }
 
 #endif