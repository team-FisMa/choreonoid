/**
   @author Shizuko Hattori
   @author Shin'ichiro Nakaoka
*/

#include "RTCItem.h"
#include "OpenRTMUtil.h"
#include <cnoid/BodyItem>
#include <cnoid/Link>
#include <cnoid/BasicSensors>
#include <cnoid/ItemManager>
#include <cnoid/Archive>
#include <cnoid/FileUtil>
#include <cnoid/ExecutablePath>
#include <cnoid/MessageView>
#include <cnoid/Sleep>
#include <cnoid/ProjectManager>
#include <rtm/RTObject.h>
#include <rtm/CorbaNaming.h>
#include "gettext.h"

#include "LoggerUtil.h"

using namespace std;
using namespace cnoid;
using boost::format;
namespace filesystem = boost::filesystem;

namespace {
const bool TRACE_FUNCTIONS = false;
}


void RTCItem::initialize(ExtensionManager* ext) {
    static bool initialized = false;
    if(!initialized){
        ext->itemManager().registerClass<RTCItem>(N_("RTCItem"));
        ext->itemManager().addCreationPanel<RTCItem>();
        initialized = true;
    }
}


RTCItem::RTCItem()
    : os(MessageView::instance()->cout()),
      periodicType(N_PERIODIC_TYPE, CNOID_GETTEXT_DOMAIN_NAME),
			baseDirectoryType(N_BASE_DIRECTORY_TYPES, CNOID_GETTEXT_DOMAIN_NAME) {
    rtcomp = 0;
    moduleName.clear();
    mv = MessageView::instance();

		periodicRate = 1000;
    periodicType.setSymbol(PERIODIC_EXECUTION_CONTEXT, N_("PeriodicExecutionContext"));
#ifdef OPENRTM_VERSION11
    periodicType.setSymbol(SYNCH_EXT_TRIGGER, N_("SynchExtTriggerEC"));
		periodicType.setSymbol(EXT_TRIG_EXECUTION_CONTEXT, N_("ExtTrigExecutionContext"));
		periodicType.setSymbol(CHOREONOID_EXECUTION_CONTEXT, N_("ChoreonoidExecutionContext"));
		periodicType.select(PERIODIC_EXECUTION_CONTEXT);
#endif
    oldPeriodicType = periodicType.which();

<<<<<<< HEAD
		properties.clear();
		properties.insert(make_pair(string("exec_cxt.periodic.type"), periodicType.selectedSymbol()));
		stringstream ss;
		ss << periodicRate;
		properties.insert(make_pair(string("exec_cxt.periodic.rate"), ss.str()));

		baseDirectoryType.setSymbol(RTC_DIRECTORY, N_("RTC directory"));
		baseDirectoryType.setSymbol(PROJECT_DIRECTORY, N_("Project directory"));
		baseDirectoryType.select(RTC_DIRECTORY);
		oldBaseDirectoryType = baseDirectoryType.which();

		rtcDirectory = filesystem::path(executableTopDirectory()) / CNOID_PLUGIN_SUBDIR / "rtc";
=======
    rtcDirectory = filesystem::path(executableTopDirectory()) / CNOID_PLUGIN_SUBDIR / "rtc";

    isActivationEnabled_ = false;
>>>>>>> 3d5c03a8
}


RTCItem::RTCItem(const RTCItem& org)
    : Item(org),
			os(MessageView::instance()->cout()),
			periodicType(org.periodicType),
			baseDirectoryType(org.baseDirectoryType),
			rtcDirectory(org.rtcDirectory) 
{
<<<<<<< HEAD
	rtcomp = org.rtcomp;
	moduleName = org.moduleName;
	mv = MessageView::instance();
	periodicRate = org.periodicRate;
	oldPeriodicType = org.oldPeriodicType;
	properties = org.properties;
	oldBaseDirectoryType = org.oldBaseDirectoryType;
=======
    rtcomp = org.rtcomp;
    moduleName = org.moduleName;
    mv = MessageView::instance();
    periodicRate = org.periodicRate;
    oldPeriodicType = org.oldPeriodicType;
    properties = org.properties;
    oldBaseDirectoryType = org.oldBaseDirectoryType;
    isActivationEnabled_ = org.isActivationEnabled_;
>>>>>>> 3d5c03a8
}

RTCItem::~RTCItem()
{
    
}


<<<<<<< HEAD
void RTCItem::onPositionChanged() {
  DDEBUG("RTCItem::onPositionChanged");
=======
void RTCItem::deleteRTCInstance()
{
    if(rtcomp){
        rtcomp->deleteRTC();
        delete rtcomp;
        rtcomp = 0;
    }
}


void RTCItem::updateRTCInstance(bool forceUpdate)
{
    if(rtcomp && forceUpdate){
        deleteRTCInstance();
    }
>>>>>>> 3d5c03a8
    if(!rtcomp){
        if(convertAbsolutePath()){
            rtcomp = new RTComponent(modulePath, properties);
            if(isActivationEnabled_){
                rtcomp->activate();
            }
        }
    }
}
        
        
void RTCItem::onPositionChanged()
{
    updateRTCInstance(false);
}


void RTCItem::onDisconnectedFromRoot()
{
    deleteRTCInstance();
}


Item* RTCItem::doDuplicate() const
{
    return new RTCItem(*this);
}


void RTCItem::setModuleName(const std::string& name) {
  DDEBUG_V("RTCItem::setModuleName %s", name.c_str());
  if(moduleName!=name){
        moduleName = name;
        updateRTCInstance();
    }
}


<<<<<<< HEAD
void RTCItem::setPeriodicType(int type) {
  DDEBUG_V("RTCItem::setPeriodicType %d", type);
	if (oldPeriodicType != type) {
		oldPeriodicType = type;
		properties["exec_cxt.periodic.type"] = periodicType.symbol(type);
    if(rtcomp){
      delete rtcomp;
=======
void RTCItem::setPeriodicType(int type)
{
    if(oldPeriodicType != type){
        oldPeriodicType = type;
        properties["exec_cxt.periodic.type"] = periodicType.symbol(type);
        updateRTCInstance();
>>>>>>> 3d5c03a8
    }
    if (convertAbsolutePath())
      rtcomp = new RTComponent(modulePath, properties);
  }
}


void RTCItem::setPeriodicRate(int rate) {
  DDEBUG_V("RTCItem::setPeriodicRate %d", rate);
  if(periodicRate!=rate){
        periodicRate = rate;
        stringstream ss;
        ss << periodicRate;
        properties["exec_cxt.periodic.rate"] = ss.str();
        updateRTCInstance();
    }
}


<<<<<<< HEAD
void RTCItem::setBaseDirectoryType(int base) {
  DDEBUG_V("RTCItem::setBaseDirectoryType %d", base);
  baseDirectoryType.select(base);
	if (oldBaseDirectoryType != base) {
		oldBaseDirectoryType = base;
		if (rtcomp) {
			delete rtcomp;
		}
		if (convertAbsolutePath())
			rtcomp = new RTComponent(modulePath, properties);
	}
=======
void RTCItem::setBaseDirectoryType(int base)
{
    baseDirectoryType.select(base);
    if (oldBaseDirectoryType != base){
        oldBaseDirectoryType = base;
        updateRTCInstance();
    }
}


void RTCItem::setActivationEnabled(bool on)
{
    if(on != isActivationEnabled_){
        isActivationEnabled_ = on;
        if(on && rtcomp){
            rtcomp->activate();
        }
    }
>>>>>>> 3d5c03a8
}


void RTCItem::doPutProperties(PutPropertyFunction& putProperty)
{
<<<<<<< HEAD
	Item::doPutProperties(putProperty);

	FilePathProperty moduleProperty(
		moduleName,
		{ str(format(_("RT-Component module (*%1%)")) % DLL_SUFFIX) });

	if (baseDirectoryType.is(RTC_DIRECTORY)) {
		moduleProperty.setBaseDirectory(rtcDirectory.string());
	} else if (baseDirectoryType.is(PROJECT_DIRECTORY)) {
		moduleProperty.setBaseDirectory(ProjectManager::instance()->currentProjectDirectory());
	}

	putProperty(_("RTC module"), moduleProperty,
		[&](const string& name) { setModuleName(name); return true; });
	putProperty(_("Base directory"), baseDirectoryType,
		[&](int which) { setBaseDirectoryType(which); return true; });

	putProperty(_("Execution context"), periodicType,
		[&](int which) { return periodicType.select(which); });
	setPeriodicType(periodicType.selectedIndex());
	putProperty(_("Periodic rate"), periodicRate,
		[&](int rate) { setPeriodicRate(rate); return true; });
=======
    Item::doPutProperties(putProperty);

    FilePathProperty moduleProperty(
        moduleName,
        { str(format(_("RT-Component module (*%1%)")) % DLL_SUFFIX) });

    if(baseDirectoryType.is(RTC_DIRECTORY)){
        moduleProperty.setBaseDirectory(rtcDirectory.string());
    } else if(baseDirectoryType.is(PROJECT_DIRECTORY)){
        moduleProperty.setBaseDirectory(ProjectManager::instance()->currentProjectDirectory());
    }
    
    putProperty(_("RTC module"), moduleProperty,
                [&](const string& name){ setModuleName(name); return true; });
    putProperty(_("Base directory"), baseDirectoryType,
                [&](int which){ setBaseDirectoryType(which); return true; });

    putProperty(_("Execution context"), periodicType,
                [&](int which){ return periodicType.select(which); });
    setPeriodicType(periodicType.selectedIndex());
    putProperty(_("Periodic rate"), periodicRate,
                [&](int rate){ setPeriodicRate(rate); return true; });
    putProperty(_("Activation"), isActivationEnabled_, [&](bool on){ setActivationEnabled(on); return true; });
>>>>>>> 3d5c03a8
}


bool RTCItem::store(Archive& archive)
{
    if(!Item::store(archive)){
        return false;
    }
<<<<<<< HEAD
		archive.writeRelocatablePath("module", moduleName);
		archive.write("baseDirectory", baseDirectoryType.selectedSymbol(), DOUBLE_QUOTED);
		archive.write("periodicType", periodicType.selectedSymbol());
		archive.write("periodicRate", periodicRate);
		return true;
}


bool RTCItem::restore(const Archive& archive) {
	DDEBUG("RTCItem::restore");

	if (!Item::restore(archive)) {
		return false;
	}
	string value;
	if (archive.read("module", value) || archive.read("moduleName", value)) {
		filesystem::path path(archive.expandPathVariables(value));
		moduleName = path.make_preferred().string();
	}
	if (archive.read("baseDirectory", value) || archive.read("RelativePathBase", value)) {
		baseDirectoryType.select(value);
		oldBaseDirectoryType = baseDirectoryType.selectedIndex();
	}

	if (archive.read("periodicType", value)) {
		periodicType.select(value);
		oldPeriodicType = periodicType.selectedIndex();
		properties["exec_cxt.periodic.type"] = value;
	}
	if (archive.read("periodicRate", periodicRate)) {
		stringstream ss;
		ss << periodicRate;
		properties["exec_cxt.periodic.rate"] = ss.str();
	}

	return true;
=======
    archive.writeRelocatablePath("module", moduleName);
    archive.write("baseDirectory", baseDirectoryType.selectedSymbol(), DOUBLE_QUOTED);
    archive.write("periodicType", periodicType.selectedSymbol());
    archive.write("periodicRate", periodicRate);
    archive.write("activation", isActivationEnabled_);
    return true;
}


bool RTCItem::restore(const Archive& archive)
{
    if(!Item::restore(archive)){
        return false;
    }
    string value;
    if(archive.read("module", value) || archive.read("moduleName", value)){
        filesystem::path path(archive.expandPathVariables(value));
        moduleName = path.make_preferred().string();
    }
    if(archive.read("baseDirectory", value) || archive.read("RelativePathBase", value)){
        baseDirectoryType.select(value);
        oldBaseDirectoryType = baseDirectoryType.selectedIndex();
    }
    
    if(archive.read("periodicType", value)){
        periodicType.select(value);
        oldPeriodicType = periodicType.selectedIndex();
        properties["exec_cxt.periodic.type"] = value;
    }
    if(archive.read("periodicRate", periodicRate)){
        stringstream ss;
        ss << periodicRate;
        properties["exec_cxt.periodic.rate"] = ss.str();
    }
    archive.read("activation", isActivationEnabled_);

    return true;
>>>>>>> 3d5c03a8
}


bool RTCItem::convertAbsolutePath()
{
	modulePath = moduleName;
	if (!modulePath.is_absolute()) {
		if (baseDirectoryType.is(RTC_DIRECTORY)) {
			modulePath = rtcDirectory / modulePath;
		} else if (baseDirectoryType.is(PROJECT_DIRECTORY)) {
			string projectDir = ProjectManager::instance()->currentProjectDirectory();
			if (projectDir.empty()) {
				mv->putln(_("Please save the project."));
				return false;
			} else {
				modulePath = filesystem::path(projectDir) / modulePath;
			}
		}
	}
	return true;
}


RTComponent::RTComponent(const filesystem::path& modulePath, PropertyMap& prop) {
  DDEBUG("RTComponent::RTComponent");
  rtc_ = 0;
    rtcRef = 0;
    if (modulePath.empty()){
        return;
    }
    init(modulePath, prop);
}


RTComponent::~RTComponent()
{
    deleteRTC();
}


void RTComponent::init(const filesystem::path& modulePath_, PropertyMap& prop) {
	DDEBUG("RTComponent::init");

	mv = MessageView::instance();
  modulePath = modulePath_;
  createRTC(prop);
}


bool  RTComponent::createRTC(PropertyMap& prop) {   
	DDEBUG("RTComponent::createRTC");

    string moduleNameLeaf = modulePath.leaf().string();
    size_t i = moduleNameLeaf.rfind('.');
    if(i != string::npos){
        componentName = moduleNameLeaf.substr(0, i);
    } else {
        componentName = moduleNameLeaf;
    }

    string actualFilename;

    if(filesystem::exists(modulePath)){
        actualFilename = getNativePathString(modulePath);
        if(modulePath.extension() == DLL_SUFFIX){
            string initFunc(componentName + "Init");
            setupModules(actualFilename, initFunc, componentName, prop);          
        } else {
            createProcess(actualFilename, prop);
        }   
    } else {
        filesystem::path exePath(modulePath.string() + EXEC_SUFFIX);
        if(filesystem::exists(exePath)){
            actualFilename = getNativePathString(exePath);
            createProcess(actualFilename, prop);
        } else {
            filesystem::path dllPath(modulePath.string() + DLL_SUFFIX);
            if(filesystem::exists(dllPath)){
                actualFilename = getNativePathString(dllPath);
                string initFunc(componentName + "Init");
                setupModules(actualFilename, initFunc, componentName, prop);
            } else {
                mv->putln(fmt(_("A file of RTC \"%1%\" does not exist.")) % componentName);
            }
        }
    }

    bool created = isValid();

    if(created){
        mv->putln(fmt(_("RTC \"%1%\" has been created from \"%2%\".")) % componentName % actualFilename);
    } else {
        mv->putln(fmt(_("RTC \"%1%\" cannot be created.")) % componentName);
    }

    return created;
}


void RTComponent::setupModules(string& fileName, string& initFuncName, string& componentName, PropertyMap& prop) {
	DDEBUG("RTComponent::setupModules");

	RTC::Manager& rtcManager = RTC::Manager::instance();

    rtcManager.load(fileName.c_str(), initFuncName.c_str());

    string option("?");
    for(PropertyMap::iterator it = prop.begin(); it != prop.end(); ){
        option += it->first + "=" + it->second;
        if(++it != prop.end()){
            option += "&";
        }
    }
    rtc_ = createManagedRTC((componentName + option).c_str());

    if(!rtc_){
        mv->putln(fmt(_("RTC \"%1%\" cannot be created by the RTC manager.\n"
                        " RTC module file: \"%2%\"\n"
                        " Init function: %3%\n"
                        " option: %4%"))
                  % componentName % fileName % initFuncName % option);
    }
}


void RTComponent::onReadyReadServerProcessOutput()
{
    mv->put(QString(rtcProcess.readAll()));
}


bool RTComponent::isValid() const
{
    return (rtc_ || rtcProcess.state() != QProcess::NotRunning);
}


void RTComponent::createProcess(string& command, PropertyMap& prop) {
	DDEBUG("RTComponent::createProcess");

    QStringList argv;
    argv.push_back(QString("-o"));
    argv.push_back(QString("naming.formats: %n.rtc"));
    argv.push_back(QString("-o"));
    argv.push_back(QString("logger.enable: NO"));
    for(PropertyMap::iterator it = prop.begin(); it != prop.end(); it++){
        argv.push_back(QString("-o"));
        argv.push_back(QString(string(it->first+":"+it->second).c_str()));
    }
    if(rtcProcess.state() != QProcess::NotRunning){
        rtcProcess.kill();
        rtcProcess.waitForFinished(100);
    }
#ifdef _WIN32
    rtcProcess.start(QString("\"") + command.c_str() + "\"", argv );
#else
    rtcProcess.start(command.c_str(), argv);
#endif
    if(!rtcProcess.waitForStarted()){
        mv->putln(fmt(_("RT Component process \"%1%\" cannot be executed.")) % command);
    } else {
        mv->putln(fmt(_("RT Component process \"%1%\" has been executed.")) % command );
        rtcProcess.sigReadyReadStandardOutput().connect(
            std::bind(&RTComponent::onReadyReadServerProcessOutput, this));
    }
}


void RTComponent::deleteRTC()
{
    if(TRACE_FUNCTIONS){
        cout << "BodyRTComponent::deleteRTC()" << endl;
    }
    
    if(rtc_){
        string rtcName(rtc_->getInstanceName());
        mv->putln(fmt(_("delete %1%")) % rtcName);
        if(!cnoid::deleteRTC(rtc_)){
            mv->putln(fmt(_("%1% cannot be deleted.")) % rtcName);
        }
        rtc_ = 0;

    } else if(rtcProcess.state() != QProcess::NotRunning){
        mv->putln(fmt(_("delete %1%")) % componentName);
        rtcProcess.kill();
        rtcProcess.waitForFinished(100);
    }
   
    if(TRACE_FUNCTIONS){
        cout << "End of BodyRTCItem::deleteModule()" << endl;
    }
}


void RTComponent::activate()
{
    if(rtc_){
        RTC::ExecutionContextList_var eclist = rtc_->get_owned_contexts();
        for(CORBA::ULong i=0; i < eclist->length(); ++i){
            if(!CORBA::is_nil(eclist[i])){
                OpenRTM::ExtTrigExecutionContextService::_narrow(eclist[i])
                    ->activate_component(rtc_->getObjRef());
                break;
            }
        }
    }
}<|MERGE_RESOLUTION|>--- conflicted
+++ resolved
@@ -59,7 +59,6 @@
 #endif
     oldPeriodicType = periodicType.which();
 
-<<<<<<< HEAD
 		properties.clear();
 		properties.insert(make_pair(string("exec_cxt.periodic.type"), periodicType.selectedSymbol()));
 		stringstream ss;
@@ -72,11 +71,8 @@
 		oldBaseDirectoryType = baseDirectoryType.which();
 
 		rtcDirectory = filesystem::path(executableTopDirectory()) / CNOID_PLUGIN_SUBDIR / "rtc";
-=======
-    rtcDirectory = filesystem::path(executableTopDirectory()) / CNOID_PLUGIN_SUBDIR / "rtc";
-
-    isActivationEnabled_ = false;
->>>>>>> 3d5c03a8
+
+                isActivationEnabled_ = false;
 }
 
 
@@ -87,7 +83,6 @@
 			baseDirectoryType(org.baseDirectoryType),
 			rtcDirectory(org.rtcDirectory) 
 {
-<<<<<<< HEAD
 	rtcomp = org.rtcomp;
 	moduleName = org.moduleName;
 	mv = MessageView::instance();
@@ -95,16 +90,7 @@
 	oldPeriodicType = org.oldPeriodicType;
 	properties = org.properties;
 	oldBaseDirectoryType = org.oldBaseDirectoryType;
-=======
-    rtcomp = org.rtcomp;
-    moduleName = org.moduleName;
-    mv = MessageView::instance();
-    periodicRate = org.periodicRate;
-    oldPeriodicType = org.oldPeriodicType;
-    properties = org.properties;
-    oldBaseDirectoryType = org.oldBaseDirectoryType;
-    isActivationEnabled_ = org.isActivationEnabled_;
->>>>>>> 3d5c03a8
+        isActivationEnabled_ = org.isActivationEnabled_;
 }
 
 RTCItem::~RTCItem()
@@ -113,10 +99,6 @@
 }
 
 
-<<<<<<< HEAD
-void RTCItem::onPositionChanged() {
-  DDEBUG("RTCItem::onPositionChanged");
-=======
 void RTCItem::deleteRTCInstance()
 {
     if(rtcomp){
@@ -132,7 +114,6 @@
     if(rtcomp && forceUpdate){
         deleteRTCInstance();
     }
->>>>>>> 3d5c03a8
     if(!rtcomp){
         if(convertAbsolutePath()){
             rtcomp = new RTComponent(modulePath, properties);
@@ -146,6 +127,7 @@
         
 void RTCItem::onPositionChanged()
 {
+    DDEBUG("RTCItem::onPositionChanged");
     updateRTCInstance(false);
 }
 
@@ -171,22 +153,13 @@
 }
 
 
-<<<<<<< HEAD
-void RTCItem::setPeriodicType(int type) {
-  DDEBUG_V("RTCItem::setPeriodicType %d", type);
-	if (oldPeriodicType != type) {
-		oldPeriodicType = type;
-		properties["exec_cxt.periodic.type"] = periodicType.symbol(type);
-    if(rtcomp){
-      delete rtcomp;
-=======
 void RTCItem::setPeriodicType(int type)
 {
+    DDEBUG_V("RTCItem::setPeriodicType %d", type);
     if(oldPeriodicType != type){
         oldPeriodicType = type;
         properties["exec_cxt.periodic.type"] = periodicType.symbol(type);
         updateRTCInstance();
->>>>>>> 3d5c03a8
     }
     if (convertAbsolutePath())
       rtcomp = new RTComponent(modulePath, properties);
@@ -206,21 +179,9 @@
 }
 
 
-<<<<<<< HEAD
-void RTCItem::setBaseDirectoryType(int base) {
-  DDEBUG_V("RTCItem::setBaseDirectoryType %d", base);
-  baseDirectoryType.select(base);
-	if (oldBaseDirectoryType != base) {
-		oldBaseDirectoryType = base;
-		if (rtcomp) {
-			delete rtcomp;
-		}
-		if (convertAbsolutePath())
-			rtcomp = new RTComponent(modulePath, properties);
-	}
-=======
 void RTCItem::setBaseDirectoryType(int base)
 {
+    DDEBUG_V("RTCItem::setBaseDirectoryType %d", base);
     baseDirectoryType.select(base);
     if (oldBaseDirectoryType != base){
         oldBaseDirectoryType = base;
@@ -237,36 +198,11 @@
             rtcomp->activate();
         }
     }
->>>>>>> 3d5c03a8
 }
 
 
 void RTCItem::doPutProperties(PutPropertyFunction& putProperty)
 {
-<<<<<<< HEAD
-	Item::doPutProperties(putProperty);
-
-	FilePathProperty moduleProperty(
-		moduleName,
-		{ str(format(_("RT-Component module (*%1%)")) % DLL_SUFFIX) });
-
-	if (baseDirectoryType.is(RTC_DIRECTORY)) {
-		moduleProperty.setBaseDirectory(rtcDirectory.string());
-	} else if (baseDirectoryType.is(PROJECT_DIRECTORY)) {
-		moduleProperty.setBaseDirectory(ProjectManager::instance()->currentProjectDirectory());
-	}
-
-	putProperty(_("RTC module"), moduleProperty,
-		[&](const string& name) { setModuleName(name); return true; });
-	putProperty(_("Base directory"), baseDirectoryType,
-		[&](int which) { setBaseDirectoryType(which); return true; });
-
-	putProperty(_("Execution context"), periodicType,
-		[&](int which) { return periodicType.select(which); });
-	setPeriodicType(periodicType.selectedIndex());
-	putProperty(_("Periodic rate"), periodicRate,
-		[&](int rate) { setPeriodicRate(rate); return true; });
-=======
     Item::doPutProperties(putProperty);
 
     FilePathProperty moduleProperty(
@@ -290,7 +226,6 @@
     putProperty(_("Periodic rate"), periodicRate,
                 [&](int rate){ setPeriodicRate(rate); return true; });
     putProperty(_("Activation"), isActivationEnabled_, [&](bool on){ setActivationEnabled(on); return true; });
->>>>>>> 3d5c03a8
 }
 
 
@@ -299,44 +234,6 @@
     if(!Item::store(archive)){
         return false;
     }
-<<<<<<< HEAD
-		archive.writeRelocatablePath("module", moduleName);
-		archive.write("baseDirectory", baseDirectoryType.selectedSymbol(), DOUBLE_QUOTED);
-		archive.write("periodicType", periodicType.selectedSymbol());
-		archive.write("periodicRate", periodicRate);
-		return true;
-}
-
-
-bool RTCItem::restore(const Archive& archive) {
-	DDEBUG("RTCItem::restore");
-
-	if (!Item::restore(archive)) {
-		return false;
-	}
-	string value;
-	if (archive.read("module", value) || archive.read("moduleName", value)) {
-		filesystem::path path(archive.expandPathVariables(value));
-		moduleName = path.make_preferred().string();
-	}
-	if (archive.read("baseDirectory", value) || archive.read("RelativePathBase", value)) {
-		baseDirectoryType.select(value);
-		oldBaseDirectoryType = baseDirectoryType.selectedIndex();
-	}
-
-	if (archive.read("periodicType", value)) {
-		periodicType.select(value);
-		oldPeriodicType = periodicType.selectedIndex();
-		properties["exec_cxt.periodic.type"] = value;
-	}
-	if (archive.read("periodicRate", periodicRate)) {
-		stringstream ss;
-		ss << periodicRate;
-		properties["exec_cxt.periodic.rate"] = ss.str();
-	}
-
-	return true;
-=======
     archive.writeRelocatablePath("module", moduleName);
     archive.write("baseDirectory", baseDirectoryType.selectedSymbol(), DOUBLE_QUOTED);
     archive.write("periodicType", periodicType.selectedSymbol());
@@ -348,6 +245,8 @@
 
 bool RTCItem::restore(const Archive& archive)
 {
+    DDEBUG("RTCItem::restore");
+    
     if(!Item::restore(archive)){
         return false;
     }
@@ -374,7 +273,6 @@
     archive.read("activation", isActivationEnabled_);
 
     return true;
->>>>>>> 3d5c03a8
 }
 
 
