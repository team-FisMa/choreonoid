--- conflicted
+++ resolved
@@ -12,11 +12,8 @@
 #include "RTSNameServerView.h"
 #include "RTSPropertiesView.h"
 #include "RTSDiagramView.h"
-<<<<<<< HEAD
 #include "RTSConfigurationView.h"
-=======
 #include "RTMImageView.h"
->>>>>>> 3d5c03a8
 #include "RTSItem.h"
 #include "deprecated/BodyRTCItem.h"
 #include <cnoid/Plugin>
@@ -26,12 +23,9 @@
 #include <cnoid/MenuManager>
 #include <cnoid/CorbaPlugin>
 #include <cnoid/SimulationBar>
-<<<<<<< HEAD
 #include <cnoid/Sleep>
 #include <QTcpSocket>
 #include <cnoid/AppConfig>
-=======
->>>>>>> 3d5c03a8
 #include <rtm/ComponentActionListener.h>
 
 #include "LoggerUtil.h"
@@ -125,16 +119,6 @@
         
   manager = static_cast<ManagerEx*>(RTC::Manager::init(numArgs, const_cast<char**>(argv)));
         
-<<<<<<< HEAD
-  RTM::Manager_ptr servantRef = manager->servant()->getObjRef();
-  if(CORBA::is_nil(servantRef)){
-    manager->servant()->createINSManager();
-  }
-#ifdef OPENRTM_VERSION11
-  if(manager->registerECFactory("ChoreonoidExecutionContext",
-                                RTC::ECCreate<cnoid::ChoreonoidExecutionContext>,
-                                RTC::ECDelete<cnoid::ChoreonoidExecutionContext>)){
-=======
         RTM::Manager_ptr servantRef = manager->servant()->getObjRef();
         if(CORBA::is_nil(servantRef)){
             manager->servant()->createINSManager();
@@ -144,29 +128,16 @@
                "ChoreonoidExecutionContext",
                RTC::ECCreate<cnoid::ChoreonoidExecutionContext>,
                RTC::ECDelete<cnoid::ChoreonoidExecutionContext>)){
->>>>>>> 3d5c03a8
 #else
   if(RTC::ExecutionContextFactory::instance().addFactory(
           "ChoreonoidExecutionContext",
           ::coil::Creator< ::RTC::ExecutionContextBase, ::cnoid::ChoreonoidExecutionContext>,
 					::coil::Destructor< ::RTC::ExecutionContextBase, ::cnoid::ChoreonoidExecutionContext>) == 0) {
 #endif
-<<<<<<< HEAD
-    mv->putln(_("ChoreonoidExecutionContext has been registered."));
+            mv->putln(_("ChoreonoidExecutionContext has been registered."));
 	} else {
-		mv->putln(MessageView::WARNING, _("Failed to register ChoreonoidExecutionContext."));
+            mv->putln(MessageView::WARNING, _("Failed to register ChoreonoidExecutionContext."));
 	}
-#ifdef OPENRTM_VERSION11
-  if(manager->registerECFactory("ChoreonoidPeriodicExecutionContext",
-                                RTC::ECCreate<cnoid::ChoreonoidPeriodicExecutionContext>,
-                                RTC::ECDelete<cnoid::ChoreonoidPeriodicExecutionContext>)){
-#else
-  if(RTC::ExecutionContextFactory::instance().addFactory("ChoreonoidPeriodicExecutionContext",
-          ::coil::Creator< ::RTC::ExecutionContextBase, ::cnoid::ChoreonoidPeriodicExecutionContext>,
-					::coil::Destructor< ::RTC::ExecutionContextBase, ::cnoid::ChoreonoidPeriodicExecutionContext>) == 0) {
-=======
-            mv->putln(_("ChoreonoidExecutionContext has been registered."));
-        }
 #ifdef OPENRTM_VERSION110
         if(manager->registerECFactory(
                "ChoreonoidPeriodicExecutionContext",
@@ -176,8 +147,7 @@
         if(RTC::ExecutionContextFactory::instance().addFactory(
                "ChoreonoidPeriodicExecutionContext",
                ::coil::Creator< ::RTC::ExecutionContextBase, ::cnoid::ChoreonoidPeriodicExecutionContext>,
-               ::coil::Destructor< ::RTC::ExecutionContextBase, ::cnoid::ChoreonoidPeriodicExecutionContext>)){
->>>>>>> 3d5c03a8
+               ::coil::Destructor< ::RTC::ExecutionContextBase, ::cnoid::ChoreonoidPeriodicExecutionContext>) == 0){
 #endif
       mv->putln(_("ChoreonoidPeriodicExecutionContext has been registered."));
 	} else {
@@ -189,13 +159,6 @@
 #ifdef Q_OS_WIN32
   omniORB::setClientCallTimeout(0); // reset the global timeout setting?
 #endif
-<<<<<<< HEAD
-                
-  if(!cnoid::takeOverCorbaPluginInitialization(manager->getORB())){
-    return false;
-  }
-=======
-        
         if(!cnoid::takeOverCorbaPluginInitialization(manager->getORB())){
             return false;
         }
@@ -204,39 +167,11 @@
         ControllerRTCItem::initialize(this);
         RTCItem::initialize(this);
         BodyRTCItem::initialize(this);
->>>>>>> 3d5c03a8
-        
-  BodyIoRTCItem::initialize(this);
-  ControllerRTCItem::initialize(this);
-  RTCItem::initialize(this);
-  BodyRTCItem::initialize(this);
-        
-  VirtualRobotRTC::registerFactory(manager, "VirtualRobot");
-        
-<<<<<<< HEAD
+        
+        VirtualRobotRTC::registerFactory(manager, "VirtualRobot");
+        
 	manager->runManager(true);
 
-  menuManager().setPath("/Tools/OpenRTM").addItem(_("Delete unmanaged RT components"))
-      ->sigTriggered().connect(std::bind(&OpenRTMPlugin::deleteUnmanagedRTCs, this, true));
-        
-  deleteRTCsOnSimulationStartCheck =
-      menuManager().setPath("/Options/OpenRTM").addCheckItem(
-          _("Delete unmanaged RT components on starting a simulation"));
-  deleteRTCsOnSimulationStartCheck->sigToggled().connect(
-      std::bind(&OpenRTMPlugin::onDeleteRTCsOnSimulationStartToggled, this, _1));
-        
-  if (!settingInstance) {
-    settingInstance = new SettingDialog();
-
-    menuManager().setPath("/Tools/OpenRTM");
-    menuManager().addItem(_("Preferences"))
-      ->sigTriggered().connect([]() { settingInstance->show(); });
-  }
-
-  setProjectArchiver(
-    std::bind(&OpenRTMPlugin::store, this, _1),
-    std::bind(&OpenRTMPlugin::restore, this, _1));
-=======
         menuManager().setPath("/Tools/OpenRTM").addItem(_("Delete unmanaged RT components"))
             ->sigTriggered().connect([&](){ deleteUnmanagedRTCs(true); });
         
@@ -246,6 +181,14 @@
         deleteRTCsOnSimulationStartCheck->sigToggled().connect(
             [&](bool on){ onDeleteRTCsOnSimulationStartToggled(on); });
         
+        if (!settingInstance) {
+            settingInstance = new SettingDialog();
+
+            menuManager().setPath("/Tools/OpenRTM");
+            menuManager().addItem(_("Preferences"))
+                ->sigTriggered().connect([]() { settingInstance->show(); });
+        }
+
         setProjectArchiver(
             [&](Archive& archive){ return store(archive); },
             [&](const Archive& archive){ restore(archive); });
@@ -254,16 +197,10 @@
         RTSystemItem::initialize(this);
         RTSPropertiesView::initializeClass(this);
         RTSDiagramView::initializeClass(this);
+	RTSConfigurationView::initializeClass(this);
         RTMImageView::initializeClass(this);
->>>>>>> 3d5c03a8
-        
-  RTSNameServerView::initializeClass(this);
-  RTSystemItem::initialize(this);
-  RTSPropertiesView::initializeClass(this);
-  RTSDiagramView::initializeClass(this);
-	RTSConfigurationView::initializeClass(this);
-
-  return true;
+
+        return true;
 }
 
 bool store(Archive& archive) {
@@ -285,16 +222,6 @@
   deleteRTCsOnSimulationStartCheck->setChecked(checked);
 }
         
-<<<<<<< HEAD
-void onDeleteRTCsOnSimulationStartToggled(bool on) {
-	connectionToSigSimulaionAboutToStart.disconnect();
-	if(on){
-    connectionToSigSimulaionAboutToStart = 
-        SimulationBar::instance()->sigSimulationAboutToStart().connect(
-            std::bind(&OpenRTMPlugin::deleteUnmanagedRTCs, this, false));
-  }
-}
-=======
     void onDeleteRTCsOnSimulationStartToggled(bool on)
     {
         connectionToSigSimulaionAboutToStart.disconnect();
@@ -305,8 +232,6 @@
         }
     }
     
->>>>>>> 3d5c03a8
-
 void onSimulationAboutToStart() {
 	if(deleteUnmanagedRTCs(false) > 0){
     mv->flush();
@@ -337,19 +262,6 @@
   return n;
 }
         
-<<<<<<< HEAD
-virtual bool finalize() {
-	connectionToSigSimulaionAboutToStart.disconnect();
-        
-  std::vector<RTC::RTObject_impl*> rtcs = manager->getComponents();
-  for(size_t i=0; i < rtcs.size(); ++i){
-    RTC::RTObject_impl* rtc = rtcs[i];
-    RTC::ExecutionContextList_var eclist = rtc->get_participating_contexts();
-    if(eclist->length() > 0){
-      for(CORBA::ULong j=0; j < eclist->length(); ++j){
-        if(!CORBA::is_nil(eclist[j])){
-          eclist[j]->remove_component(rtc->getObjRef());
-=======
     virtual bool finalize()
     {
         sigAboutToFinalizeRTM_();
@@ -367,22 +279,18 @@
                     }
                 }
             }
->>>>>>> 3d5c03a8
-        }
-      }
-    }
-  }
-        
-  // delete all the components owned by exisiting BodyRTCItems
-  itemManager().detachAllManagedTypeItemsFromRoot();
-        
-  cnoid::deleteUnmanagedRTCs();
-        
-  manager->shutdown();
-  manager->unloadAll();
-        
-  return true;
-}
+        }
+        
+        // delete all the components owned by exisiting BodyRTCItems
+        itemManager().detachAllManagedTypeItemsFromRoot();
+        
+        cnoid::deleteUnmanagedRTCs();
+        
+        manager->shutdown();
+        manager->unloadAll();
+        
+        return true;
+    }
 
 };
 
@@ -390,10 +298,6 @@
 
 CNOID_IMPLEMENT_PLUGIN_ENTRY(OpenRTMPlugin);
 
-<<<<<<< HEAD
-RTM::Manager_ptr cnoid::getRTCManagerServant() {
-  return RTM::Manager::_duplicate(manager->servant()->getObjRef());
-=======
 
 SignalProxy<void()> cnoid::sigAboutToFinalizeRTM()
 {
@@ -404,29 +308,17 @@
 RTM::Manager_ptr cnoid::getRTCManagerServant()
 {
     return RTM::Manager::_duplicate(manager->servant()->getObjRef());
->>>>>>> 3d5c03a8
-}
-
-RTC::RTObject_impl* cnoid::createManagedRTC(const char* comp_args) {
-	DDEBUG("createManagedRTC");
-
-<<<<<<< HEAD
-	RTC::RTObject_impl* rtc = manager->createComponent(comp_args);
-  if(rtc){
-      managedComponents.insert(rtc);
-      //rtc->addPostComponentActionListener(POST_ON_SHUTDOWN, new PostComponentShutdownListenr(rtc));
-  }
-  return rtc;
-=======
+}
+
 RTC::RTObject_impl* cnoid::createManagedRTC(const std::string& comp_args)
 {
+    DDEBUG("createManagedRTC");
     RTC::RTObject_impl* rtc = manager->createComponent(comp_args.c_str());
     if(rtc){
         managedComponents.insert(rtc);
         //rtc->addPostComponentActionListener(POST_ON_SHUTDOWN, new PostComponentShutdownListenr(rtc));
     }
     return rtc;
->>>>>>> 3d5c03a8
 }
 
 
