/*!
 * @author Shizuko Hattori
 * @file
 */
#include "RTSDiagramView.h"

#include <QtWidgets>

#include "RTSNameServerView.h"
#include "RTSPropertiesView.h"
#include "RTSCommonUtil.h"
#include "OpenRTMUtil.h"
#include <cnoid/ViewManager>
#include <cnoid/MessageView>
#include <cnoid/MenuManager>
#include <cnoid/ConnectionSet>
#include <cnoid/Timer>
#include <cnoid/ItemList>
#include <cnoid/ItemTreeView>
#include <cnoid/RootItem>
#include <cnoid/SimulatorItem>
#include <cnoid/AppConfig>

#include "ConnectorCreaterDialog.h"

#include "LoggerUtil.h"

#include "gettext.h"

#if QT_VERSION >= QT_VERSION_CHECK(5, 0, 0)
#define USE_QT5
#endif

using namespace cnoid;
using namespace std;
using namespace std::placeholders;
using namespace RTC;
using boost::format;

namespace cnoid {

class RTSConnectionLineItem : public QGraphicsLineItem {
public:
  RTSConnectionLineItem(qreal x1, qreal y1, qreal x2, qreal y2) :
    QGraphicsLineItem(x1, y1, x2, y2), x1(x1), x2(x2), y1(y1), y2(y2) {
    QPen pen;
    pen.setColor(QColor("black"));
    pen.setWidth(1);
    setPen(pen);
<<<<<<< HEAD
    cx = (x1 + x2) / 2.0;
    cy = (y1 + y2) / 2.0;
=======
    cx = (x1+x2) /2.0;
    cy = (y1+y2) /2.0;
>>>>>>> f102a65a
  }

  ~RTSConnectionLineItem() {
    // cout << "delete LineItem" <<endl;
  }

<<<<<<< HEAD
  void update() {
    setLine(x1, y1, x2, y2);
    cx = (x1 + x2) / 2.0;
    cy = (y1 + y2) / 2.0;
  }

  void setPos(qreal x1_, qreal y1_, qreal x2_, qreal y2_) {
    x1 = x1_; y1 = y1_; x2 = x2_; y2 = y2_; update();
  }
  void setSx(qreal x_) { x1 = x_; update(); }
  void setEx(qreal x_) { x2 = x_; update(); }
  void setSy(qreal y_) { y1 = y_; update(); }
  void setEy(qreal y_) { y2 = y_; update(); }
  void moveX(qreal x_) { x1 = x2 = x_; update(); }
  void moveY(qreal y_) { y1 = y2 = y_; update(); }

  qreal x1, x2, y1, y2;
  qreal cx, cy;
=======
  void update(){
    setLine(x1,y1,x2,y2);
    cx = (x1+x2) /2.0;
    cy = (y1+y2) /2.0;
  }

  void setPos(qreal x1_, qreal y1_, qreal x2_, qreal y2_) 
		{ x1 = x1_; y1 = y1_; x2 = x2_; y2 = y2_; update(); }
  void setSx(qreal x_){ x1 = x_; update(); }
  void setEx(qreal x_){ x2 = x_; update(); }
  void setSy(qreal y_){ y1 = y_; update(); }
  void setEy(qreal y_){ y2 = y_; update(); }
  void moveX(qreal x_){ x1 = x2 = x_; update(); }
  void moveY(qreal y_){ y1 = y2 = y_; update(); }

  qreal x1,x2,y1,y2;
  qreal cx,cy;
>>>>>>> f102a65a
};

class RTSConnectionMarkerItem : public QGraphicsRectItem {
public:
  enum markerType { UNMOVABLE, HORIZONTAL, VERTIAL };
  markerType type;
  Signal<void(RTSConnectionMarkerItem*)> sigPositionChanged;
  static const int size = 6;

  RTSConnectionMarkerItem(qreal x, qreal y, markerType type_) :
<<<<<<< HEAD
    QGraphicsRectItem(x - size / 2, y - size / 2, size, size),
    type(type_) {
    setBrush(QBrush(QColor("black")));
    if (type != UNMOVABLE)
      setFlags(QGraphicsItem::ItemIsMovable);
  }

  ~RTSConnectionMarkerItem() {
    //cout << "delete MarkerItem" <<endl;
  }

  void setPos(qreal x, qreal y) { setRect(x - size / 2, y - size / 2, size, size); }
  void move(qreal x, qreal y) {
    switch (type) {
      case UNMOVABLE:
        return;
      case HORIZONTAL:
        setPos(x, rect().center().y());
        sigPositionChanged(this);
        break;
      case VERTIAL:
        setPos(rect().center().x(), y);
        sigPositionChanged(this);
        break;
    }
  }
};
////////////////////
class RTSConnectionGItem : public QGraphicsItemGroup, public Referenced {
public:
  enum lineType { THREEPARTS_TYPE, FIVEPARTS_TYPE };
  const qreal xxoffset = 5;

  RTSConnectionGItem(RTSConnection* rtsConnection, bool sIsLeft, QPointF s, bool tIsLeft, QPointF t);
  ~RTSConnectionGItem();

  void paint(QPainter *painter, const QStyleOptionGraphicsItem *option, QWidget *widget) {
    QStyleOptionGraphicsItem myoption(*option);
    myoption.state &= !QStyle::State_Selected;
    QGraphicsItemGroup::paint(painter, &myoption, widget);
  };
  QPainterPath shape() const {
    QPainterPath ret;
    for (int i = 0; i < 5; i++) {
      if (line[i]) {
        QGraphicsLineItem atari(line[i]->line());
        atari.setPen(QPen(QBrush(Qt::black), 10));
        ret.addPath(atari.shape());
      }
    }
    return ret;
  };
  QRectF boundingRect() const {
    QRectF rect;
    for (int i = 0; i < 5; i++) {
      if (line[i]) {
        QGraphicsLineItem atari(line[i]->line());
        atari.setPen(QPen(QBrush(Qt::black), 10));
        rect |= atari.boundingRect();
      }
    }
    return rect;
  };

  void getLinePosition(Vector2 pos[]) {
    pos[0](0) = line[0]->x2;
    pos[0](1) = line[0]->y2;
    for (int i = 2; i < 5; i++) {
      pos[i - 1](0) = line[i]->x1;
      pos[i - 1](1) = line[i]->y1;
    }
=======
    QGraphicsRectItem(x-size/2, y-size/2, size, size), type(type_) {
    setBrush(QBrush(QColor("black")));
    if(type!=UNMOVABLE)
      setFlags(QGraphicsItem::ItemIsMovable);
  }

  ~RTSConnectionMarkerItem(){
    //cout << "delete MarkerItem" <<endl;
  }

  void setPos(qreal x, qreal y){ setRect( x-size/2, y-size/2, size, size); }
  void move(qreal x, qreal y){
    switch(type){
    case UNMOVABLE:
      return;
    case HORIZONTAL:
      setPos(x, rect().center().y());
      sigPositionChanged(this);
      break;
    case VERTIAL:
      setPos( rect().center().x(), y);
      sigPositionChanged(this);
      break;
    }
  }
};
////////////////////
class RTSConnectionGItem : public QGraphicsItemGroup, public Referenced {
public :
  enum lineType { THREEPARTS_TYPE, FIVEPARTS_TYPE };
  const qreal xxoffset = 5;

  RTSConnectionGItem(RTSConnection* rtsConnection, bool sIsLeft, QPointF s, bool tIsLeft, QPointF t);
  ~RTSConnectionGItem();

  void paint (QPainter *painter, const QStyleOptionGraphicsItem *option, QWidget *widget){
    QStyleOptionGraphicsItem myoption(*option);
    myoption.state &= !QStyle::State_Selected;
    QGraphicsItemGroup::paint(painter, &myoption, widget);
  };

  QPainterPath shape() const {
    QPainterPath ret;
    for(int i=0; i<5; i++){
      if(line[i]){
        QGraphicsLineItem atari(line[i]->line());
        atari.setPen(QPen(QBrush(Qt::black), 10));
        ret.addPath(atari.shape());
      }
    }
    return ret;
  };

  QRectF boundingRect() const {
    QRectF rect;
    for(int i=0; i<5; i++){
      if(line[i]){
        QGraphicsLineItem atari(line[i]->line());
        atari.setPen(QPen(QBrush(Qt::black), 10));
        rect |= atari.boundingRect();
      }
    }
    return rect;
  };

  void getLinePosition(Vector2 pos[]){
    pos[0](0) = line[0]->x2;
    pos[0](1) = line[0]->y2;
    for(int i=2; i<5; i++){
      pos[i-1](0) = line[i]->x1;
      pos[i-1](1) = line[i]->y1;
    }
>>>>>>> f102a65a
    pos[4](0) = line[1]->x1;
    pos[4](1) = line[1]->y1;
    pos[5](0) = line[1]->x2;
    pos[5](1) = line[1]->y2;
  }

  void showMarker(bool on);
  qreal firstLineX(qreal x);
  qreal endLineX(qreal x);
  int markerIndex(QGraphicsItem* gItem);
  RTSConnectionMarkerItem* findMarker(QGraphicsItem* gItem);
  void lineMove(RTSConnectionMarkerItem* marker_);
  bool changePortPos(bool isSource, QPointF s);
  lineType getType(qreal sx, qreal tx);

  RTSConnectionPtr rtsConnection;

private:
  bool _sIsLeft;
  bool _tIsLeft;
  lineType type;
  RTSConnectionLineItem* line[5];
  RTSConnectionMarkerItem* marker[5];
  ConnectionSet signalConnections;
  QGraphicsOpacityEffect* effect;
<<<<<<< HEAD
=======

>>>>>>> f102a65a
};
typedef ref_ptr<RTSConnectionGItem> RTSConnectionGItemPtr;

RTSConnectionGItem::RTSConnectionGItem(RTSConnection* rtsConnection, bool sIsLeft, QPointF s,
<<<<<<< HEAD
  bool tIsLeft, QPointF t) :
  rtsConnection(rtsConnection), _sIsLeft(sIsLeft), _tIsLeft(tIsLeft) {
  effect = new QGraphicsOpacityEffect;
  effect->setOpacity(0.3);
  setGraphicsEffect(effect);
  if (rtsConnection->isAlive())
    effect->setEnabled(false);
  else
    effect->setEnabled(true);

  if (rtsConnection->setPos) {
    Vector2& p0s = rtsConnection->position[0];
    Vector2& p0e = rtsConnection->position[1];
    line[0] = new RTSConnectionLineItem(p0e(0), p0e(1), p0s(0), p0s(1));
    addToGroup(line[0]);
    Vector2& p1s = rtsConnection->position[4];
    Vector2& p1e = rtsConnection->position[5];
    line[1] = new RTSConnectionLineItem(p1s(0), p1s(1), p1e(0), p1e(1));
    addToGroup(line[1]);
    for (int i = 2; i<5; i++) {
      Vector2& p0 = rtsConnection->position[i - 1];
      Vector2& p1 = rtsConnection->position[i];
      line[i] = new RTSConnectionLineItem(p0(0), p0(1), p1(0), p1(1));
      addToGroup(line[i]);
    }
    if (line[3]->x1 == line[3]->x2) {
      type = THREEPARTS_TYPE;
      marker[0] = new RTSConnectionMarkerItem(line[0]->x2, line[0]->y2, RTSConnectionMarkerItem::UNMOVABLE);
      marker[1] = new RTSConnectionMarkerItem(line[1]->x2, line[1]->y2, RTSConnectionMarkerItem::UNMOVABLE);
      marker[2] = new RTSConnectionMarkerItem(line[3]->cx, line[3]->cy, RTSConnectionMarkerItem::HORIZONTAL);
      signalConnections.add(marker[2]->sigPositionChanged.connect(
        std::bind(&RTSConnectionGItem::lineMove, this, _1)));
      marker[3] = marker[4] = 0;
    } else {
      type = FIVEPARTS_TYPE;
      marker[0] = new RTSConnectionMarkerItem(line[0]->x2, line[0]->y2, RTSConnectionMarkerItem::UNMOVABLE);
      marker[1] = new RTSConnectionMarkerItem(line[1]->x2, line[1]->y2, RTSConnectionMarkerItem::UNMOVABLE);
      marker[2] = new RTSConnectionMarkerItem(line[2]->cx, line[2]->cy, RTSConnectionMarkerItem::HORIZONTAL);
      marker[3] = new RTSConnectionMarkerItem(line[3]->cx, line[3]->cy, RTSConnectionMarkerItem::VERTIAL);
      marker[4] = new RTSConnectionMarkerItem(line[4]->cx, line[4]->cy, RTSConnectionMarkerItem::HORIZONTAL);
      signalConnections.add(marker[2]->sigPositionChanged.connect(
        std::bind(&RTSConnectionGItem::lineMove, this, _1)));
      signalConnections.add(marker[3]->sigPositionChanged.connect(
        std::bind(&RTSConnectionGItem::lineMove, this, _1)));
      signalConnections.add(marker[4]->sigPositionChanged.connect(
        std::bind(&RTSConnectionGItem::lineMove, this, _1)));
    }
  } else {
    qreal sx, tx;
    sx = firstLineX(s.x());
    tx = endLineX(t.x());
    type = getType(sx, tx);

    line[0] = new RTSConnectionLineItem(sx, s.y(), s.x(), s.y());
    addToGroup(line[0]);

    line[1] = new RTSConnectionLineItem(tx, t.y(), t.x(), t.y());
    addToGroup(line[1]);

    qreal centerX = (sx + tx) / 2.0;
    qreal centerY = (s.y() + t.y()) / 2.0;
    if (type == THREEPARTS_TYPE) {
      line[2] = new RTSConnectionLineItem(sx, s.y(), centerX, s.y());
      addToGroup(line[2]);
      line[3] = new RTSConnectionLineItem(centerX, s.y(), centerX, t.y());
      addToGroup(line[3]);
      line[4] = new RTSConnectionLineItem(centerX, t.y(), tx, t.y());
      addToGroup(line[4]);
      marker[0] = new RTSConnectionMarkerItem(line[0]->x2, line[0]->y2, RTSConnectionMarkerItem::UNMOVABLE);
      marker[1] = new RTSConnectionMarkerItem(line[1]->x2, line[1]->y2, RTSConnectionMarkerItem::UNMOVABLE);
      marker[2] = new RTSConnectionMarkerItem(line[3]->cx, line[3]->cy, RTSConnectionMarkerItem::HORIZONTAL);
      signalConnections.add(marker[2]->sigPositionChanged.connect(
        std::bind(&RTSConnectionGItem::lineMove, this, _1)));
      marker[3] = marker[4] = 0;
    } else {
      line[2] = new RTSConnectionLineItem(sx, s.y(), sx, centerY);
      addToGroup(line[2]);
      line[3] = new RTSConnectionLineItem(sx, centerY, tx, centerY);
      addToGroup(line[3]);
      line[4] = new RTSConnectionLineItem(tx, centerY, tx, t.y());
      addToGroup(line[4]);
      marker[0] = new RTSConnectionMarkerItem(line[0]->x2, line[0]->y2, RTSConnectionMarkerItem::UNMOVABLE);
      marker[1] = new RTSConnectionMarkerItem(line[1]->x2, line[1]->y2, RTSConnectionMarkerItem::UNMOVABLE);
      marker[2] = new RTSConnectionMarkerItem(line[2]->cx, line[2]->cy, RTSConnectionMarkerItem::HORIZONTAL);
      marker[3] = new RTSConnectionMarkerItem(line[3]->cx, line[3]->cy, RTSConnectionMarkerItem::VERTIAL);
      marker[4] = new RTSConnectionMarkerItem(line[4]->cx, line[4]->cy, RTSConnectionMarkerItem::HORIZONTAL);
      signalConnections.add(marker[2]->sigPositionChanged.connect(
        std::bind(&RTSConnectionGItem::lineMove, this, _1)));
      signalConnections.add(marker[3]->sigPositionChanged.connect(
        std::bind(&RTSConnectionGItem::lineMove, this, _1)));
      signalConnections.add(marker[4]->sigPositionChanged.connect(
        std::bind(&RTSConnectionGItem::lineMove, this, _1)));
    }

    Vector2 pos[6];
    getLinePosition(pos);
    rtsConnection->setPosition(pos);
  }

  setFlags(QGraphicsItem::ItemIsSelectable);
}

RTSConnectionGItem::~RTSConnectionGItem() {
  signalConnections.disconnect();

  for (int i = 0; i<5; i++) {
    if (marker[i]) {
      delete marker[i];
    }
  }
}

qreal RTSConnectionGItem::firstLineX(qreal x) {
  if (_sIsLeft)
    return x - xxoffset;
  else
    return x + xxoffset;
}

qreal RTSConnectionGItem::endLineX(qreal x) {
  if (_tIsLeft)
    return x - xxoffset;
  else
    return x + xxoffset;
}

int RTSConnectionGItem::markerIndex(QGraphicsItem* gItem) {
  for (int i = 2; i<5; i++)
    if (marker[i] == gItem)
      return i;
  return -1;
}

RTSConnectionMarkerItem* RTSConnectionGItem::findMarker(QGraphicsItem* gItem) {
  if (this == gItem || gItem == 0)
    return 0;
  int i = markerIndex(gItem);
  if (i<0)
    return 0;
  return marker[i];
}

void RTSConnectionGItem::lineMove(RTSConnectionMarkerItem* marker_) {
  int i = markerIndex(marker_);
  if (i<0)
    return;
  QPointF c = marker_->rect().center();

  if (type == RTSConnectionGItem::THREEPARTS_TYPE) {
    if (i == 2) {
      line[2]->setEx(c.x());
      line[3]->moveX(c.x());
      line[4]->setSx(c.x());
    }
  } else {
    if (i == 2) {
      line[0]->setSx(c.x());
      line[2]->moveX(c.x());
      line[3]->setSx(c.x());
      marker[3]->setPos(line[3]->cx, line[3]->cy);
    } else if (i == 3) {
      line[2]->setEy(c.y());
      marker[2]->setPos(line[2]->cx, line[2]->cy);
      line[3]->moveY(c.y());
      line[4]->setSy(c.y());
      marker[4]->setPos(line[4]->cx, line[4]->cy);
    } else if (i == 4) {
      line[3]->setEx(c.x());
      marker[3]->setPos(line[3]->cx, line[3]->cy);
      line[4]->moveX(c.x());
      line[1]->setSx(c.x());
    }
  }

  Vector2 pos[6];
  getLinePosition(pos);
  rtsConnection->setPosition(pos);
}

RTSConnectionGItem::lineType RTSConnectionGItem::getType(qreal sx, qreal tx) {
  if ((_sIsLeft && tx<sx) || (_tIsLeft &&  sx<tx) ||
    (!_sIsLeft && sx<tx) || (!_tIsLeft && tx<sx))
    return THREEPARTS_TYPE;
  else
    return FIVEPARTS_TYPE;
}

bool RTSConnectionGItem::changePortPos(bool isSource, QPointF s) {
  if (isSource) {
    qreal sx = firstLineX(s.x());
    lineType type_ = getType(sx, line[1]->x1);
    if (type != type_)
      return false;
    if (type_ == THREEPARTS_TYPE) {
      line[0]->setPos(sx, s.y(), s.x(), s.y());
      line[2]->setPos(sx, s.y(), line[2]->x2, s.y());
      line[3]->setSy(s.y());
      marker[0]->setPos(line[0]->x2, line[0]->y2);
      marker[2]->setPos(line[3]->cx, line[3]->cy);
    } else {
      line[0]->setPos(line[2]->x1, s.y(), s.x(), s.y());
      line[2]->setSy(s.y());
      marker[0]->setPos(line[0]->x2, line[0]->y2);
      marker[2]->setPos(line[2]->cx, line[2]->cy);
    }
  } else {
    qreal tx = endLineX(s.x());
    lineType type_ = getType(line[0]->x1, tx);
    if (type != type_)
      return false;
    if (type_ == THREEPARTS_TYPE) {
      line[1]->setPos(tx, s.y(), s.x(), s.y());
      line[4]->setPos(line[4]->x1, s.y(), tx, s.y());
      line[3]->setEy(s.y());
      marker[1]->setPos(line[1]->x2, line[1]->y2);
      marker[2]->setPos(line[3]->cx, line[3]->cy);
    } else {
      line[1]->setPos(line[4]->x1, s.y(), s.x(), s.y());
      line[4]->setEy(s.y());
      marker[1]->setPos(line[1]->x2, line[1]->y2);
      marker[4]->setPos(line[4]->cx, line[4]->cy);
    }
  }

  Vector2 pos[6];
  this->getLinePosition(pos);
  rtsConnection->setPosition(pos);
  return true;
=======
	bool tIsLeft, QPointF t) :
	rtsConnection(rtsConnection), _sIsLeft(sIsLeft), _tIsLeft(tIsLeft) {
	effect = new QGraphicsOpacityEffect;
	effect->setOpacity(0.3);
	setGraphicsEffect(effect);
	if (rtsConnection->isAlive())
		effect->setEnabled(false);
	else
		effect->setEnabled(true);

	if (rtsConnection->setPos) {
		Vector2& p0s = rtsConnection->position[0];
		Vector2& p0e = rtsConnection->position[1];
		line[0] = new RTSConnectionLineItem(p0e(0), p0e(1), p0s(0), p0s(1));
		addToGroup(line[0]);
		Vector2& p1s = rtsConnection->position[4];
		Vector2& p1e = rtsConnection->position[5];
		line[1] = new RTSConnectionLineItem(p1s(0), p1s(1), p1e(0), p1e(1));
		addToGroup(line[1]);
		for (int i = 2; i<5; i++) {
			Vector2& p0 = rtsConnection->position[i - 1];
			Vector2& p1 = rtsConnection->position[i];
			line[i] = new RTSConnectionLineItem(p0(0), p0(1), p1(0), p1(1));
			addToGroup(line[i]);
		}
		if (line[3]->x1 == line[3]->x2) {
			type = THREEPARTS_TYPE;
			marker[0] = new RTSConnectionMarkerItem(line[0]->x2, line[0]->y2, RTSConnectionMarkerItem::UNMOVABLE);
			marker[1] = new RTSConnectionMarkerItem(line[1]->x2, line[1]->y2, RTSConnectionMarkerItem::UNMOVABLE);
			marker[2] = new RTSConnectionMarkerItem(line[3]->cx, line[3]->cy, RTSConnectionMarkerItem::HORIZONTAL);
			signalConnections.add(marker[2]->sigPositionChanged.connect(
				std::bind(&RTSConnectionGItem::lineMove, this, _1)));
			marker[3] = marker[4] = 0;
		} else {
			type = FIVEPARTS_TYPE;
			marker[0] = new RTSConnectionMarkerItem(line[0]->x2, line[0]->y2, RTSConnectionMarkerItem::UNMOVABLE);
			marker[1] = new RTSConnectionMarkerItem(line[1]->x2, line[1]->y2, RTSConnectionMarkerItem::UNMOVABLE);
			marker[2] = new RTSConnectionMarkerItem(line[2]->cx, line[2]->cy, RTSConnectionMarkerItem::HORIZONTAL);
			marker[3] = new RTSConnectionMarkerItem(line[3]->cx, line[3]->cy, RTSConnectionMarkerItem::VERTIAL);
			marker[4] = new RTSConnectionMarkerItem(line[4]->cx, line[4]->cy, RTSConnectionMarkerItem::HORIZONTAL);
			signalConnections.add(marker[2]->sigPositionChanged.connect(
				std::bind(&RTSConnectionGItem::lineMove, this, _1)));
			signalConnections.add(marker[3]->sigPositionChanged.connect(
				std::bind(&RTSConnectionGItem::lineMove, this, _1)));
			signalConnections.add(marker[4]->sigPositionChanged.connect(
				std::bind(&RTSConnectionGItem::lineMove, this, _1)));
		}
	} else {
		qreal sx, tx;
		sx = firstLineX(s.x());
		tx = endLineX(t.x());
		type = getType(sx, tx);

		line[0] = new RTSConnectionLineItem(sx, s.y(), s.x(), s.y());
		addToGroup(line[0]);

		line[1] = new RTSConnectionLineItem(tx, t.y(), t.x(), t.y());
		addToGroup(line[1]);

		qreal centerX = (sx + tx) / 2.0;
		qreal centerY = (s.y() + t.y()) / 2.0;
		if (type == THREEPARTS_TYPE) {
			line[2] = new RTSConnectionLineItem(sx, s.y(), centerX, s.y());
			addToGroup(line[2]);
			line[3] = new RTSConnectionLineItem(centerX, s.y(), centerX, t.y());
			addToGroup(line[3]);
			line[4] = new RTSConnectionLineItem(centerX, t.y(), tx, t.y());
			addToGroup(line[4]);
			marker[0] = new RTSConnectionMarkerItem(line[0]->x2, line[0]->y2, RTSConnectionMarkerItem::UNMOVABLE);
			marker[1] = new RTSConnectionMarkerItem(line[1]->x2, line[1]->y2, RTSConnectionMarkerItem::UNMOVABLE);
			marker[2] = new RTSConnectionMarkerItem(line[3]->cx, line[3]->cy, RTSConnectionMarkerItem::HORIZONTAL);
			signalConnections.add(marker[2]->sigPositionChanged.connect(
				std::bind(&RTSConnectionGItem::lineMove, this, _1)));
			marker[3] = marker[4] = 0;
		} else {
			line[2] = new RTSConnectionLineItem(sx, s.y(), sx, centerY);
			addToGroup(line[2]);
			line[3] = new RTSConnectionLineItem(sx, centerY, tx, centerY);
			addToGroup(line[3]);
			line[4] = new RTSConnectionLineItem(tx, centerY, tx, t.y());
			addToGroup(line[4]);
			marker[0] = new RTSConnectionMarkerItem(line[0]->x2, line[0]->y2, RTSConnectionMarkerItem::UNMOVABLE);
			marker[1] = new RTSConnectionMarkerItem(line[1]->x2, line[1]->y2, RTSConnectionMarkerItem::UNMOVABLE);
			marker[2] = new RTSConnectionMarkerItem(line[2]->cx, line[2]->cy, RTSConnectionMarkerItem::HORIZONTAL);
			marker[3] = new RTSConnectionMarkerItem(line[3]->cx, line[3]->cy, RTSConnectionMarkerItem::VERTIAL);
			marker[4] = new RTSConnectionMarkerItem(line[4]->cx, line[4]->cy, RTSConnectionMarkerItem::HORIZONTAL);
			signalConnections.add(marker[2]->sigPositionChanged.connect(
				std::bind(&RTSConnectionGItem::lineMove, this, _1)));
			signalConnections.add(marker[3]->sigPositionChanged.connect(
				std::bind(&RTSConnectionGItem::lineMove, this, _1)));
			signalConnections.add(marker[4]->sigPositionChanged.connect(
				std::bind(&RTSConnectionGItem::lineMove, this, _1)));
		}

		Vector2 pos[6];
		getLinePosition(pos);
		rtsConnection->setPosition(pos);
	}

	setFlags(QGraphicsItem::ItemIsSelectable);
}

RTSConnectionGItem::~RTSConnectionGItem() {
	signalConnections.disconnect();

	for (int i = 0; i<5; i++) {
		if (marker[i]) {
			delete marker[i];
		}
	}
}

qreal RTSConnectionGItem::firstLineX(qreal x) {
	if (_sIsLeft)
		return x - xxoffset;
	else
		return x + xxoffset;
}

qreal RTSConnectionGItem::endLineX(qreal x) {
	if (_tIsLeft)
		return x - xxoffset;
	else
		return x + xxoffset;
}

int RTSConnectionGItem::markerIndex(QGraphicsItem* gItem) {
	for (int i = 2; i<5; i++)
		if (marker[i] == gItem)
			return i;
	return -1;
}

RTSConnectionMarkerItem* RTSConnectionGItem::findMarker(QGraphicsItem* gItem) {
	if (this == gItem || gItem == 0)
		return 0;
	int i = markerIndex(gItem);
	if (i<0)
		return 0;
	return marker[i];
}

void RTSConnectionGItem::lineMove(RTSConnectionMarkerItem* marker_) {
	int i = markerIndex(marker_);
	if (i<0)
		return;
	QPointF c = marker_->rect().center();

	if (type == RTSConnectionGItem::THREEPARTS_TYPE) {
		if (i == 2) {
			line[2]->setEx(c.x());
			line[3]->moveX(c.x());
			line[4]->setSx(c.x());
		}
	} else {
		if (i == 2) {
			line[0]->setSx(c.x());
			line[2]->moveX(c.x());
			line[3]->setSx(c.x());
			marker[3]->setPos(line[3]->cx, line[3]->cy);
		} else if (i == 3) {
			line[2]->setEy(c.y());
			marker[2]->setPos(line[2]->cx, line[2]->cy);
			line[3]->moveY(c.y());
			line[4]->setSy(c.y());
			marker[4]->setPos(line[4]->cx, line[4]->cy);
		} else if (i == 4) {
			line[3]->setEx(c.x());
			marker[3]->setPos(line[3]->cx, line[3]->cy);
			line[4]->moveX(c.x());
			line[1]->setSx(c.x());
		}
	}

	Vector2 pos[6];
	getLinePosition(pos);
	rtsConnection->setPosition(pos);
}

RTSConnectionGItem::lineType RTSConnectionGItem::getType(qreal sx, qreal tx) {
	if ((_sIsLeft && tx<sx) || (_tIsLeft &&  sx<tx) ||
		(!_sIsLeft && sx<tx) || (!_tIsLeft && tx<sx))
		return THREEPARTS_TYPE;
	else
		return FIVEPARTS_TYPE;
}

bool RTSConnectionGItem::changePortPos(bool isSource, QPointF s) {
	if (isSource) {
		qreal sx = firstLineX(s.x());
		lineType type_ = getType(sx, line[1]->x1);
		if (type != type_)
			return false;
		if (type_ == THREEPARTS_TYPE) {
			line[0]->setPos(sx, s.y(), s.x(), s.y());
			line[2]->setPos(sx, s.y(), line[2]->x2, s.y());
			line[3]->setSy(s.y());
			marker[0]->setPos(line[0]->x2, line[0]->y2);
			marker[2]->setPos(line[3]->cx, line[3]->cy);
		} else {
			line[0]->setPos(line[2]->x1, s.y(), s.x(), s.y());
			line[2]->setSy(s.y());
			marker[0]->setPos(line[0]->x2, line[0]->y2);
			marker[2]->setPos(line[2]->cx, line[2]->cy);
		}
	} else {
		qreal tx = endLineX(s.x());
		lineType type_ = getType(line[0]->x1, tx);
		if (type != type_)
			return false;
		if (type_ == THREEPARTS_TYPE) {
			line[1]->setPos(tx, s.y(), s.x(), s.y());
			line[4]->setPos(line[4]->x1, s.y(), tx, s.y());
			line[3]->setEy(s.y());
			marker[1]->setPos(line[1]->x2, line[1]->y2);
			marker[2]->setPos(line[3]->cx, line[3]->cy);
		} else {
			line[1]->setPos(line[4]->x1, s.y(), s.x(), s.y());
			line[4]->setEy(s.y());
			marker[1]->setPos(line[1]->x2, line[1]->y2);
			marker[4]->setPos(line[4]->cx, line[4]->cy);
		}
	}

	Vector2 pos[6];
	this->getLinePosition(pos);
	rtsConnection->setPosition(pos);
	return true;

}
>>>>>>> f102a65a

void RTSConnectionGItem::showMarker(bool on) {
	if (on) {
		for (int i = 0; i<5; i++) {
			if (marker[i] && scene()) {
				scene()->addItem(marker[i]);
			}
		}
	} else {
		for (int i = 0; i<5; i++) {
			if (marker[i] && scene()) {
				scene()->removeItem(marker[i]);
			}
		}
	}
}
////////////////////
class RTSPortGItem : public QGraphicsItemGroup, public Referenced {
public :
  enum portType { INPORT, OUTPORT, SERVICEPORT };
  RTSPortGItem(RTSPort* rtsPort);

<<<<<<< HEAD
void RTSConnectionGItem::showMarker(bool on) {
  if (on) {
    for (int i = 0; i<5; i++) {
      if (marker[i] && scene()) {
        scene()->addItem(marker[i]);
      }
    }
  } else {
    for (int i = 0; i<5; i++) {
      if (marker[i] && scene()) {
        scene()->removeItem(marker[i]);
      }
    }
  }
}
////////////////////
class RTSPortGItem : public QGraphicsItemGroup, public Referenced {
public:
  enum portType { INPORT, OUTPORT, SERVICEPORT };
  RTSPortGItem(RTSPort* rtsPort);

  RTSPort* rtsPort;
  QGraphicsPolygonItem* polygon;
  QPointF pos;

  void create(int rectX, const QPointF& pos, int i, portType type);
  void stateCheck();
  void setCandidate(bool isCand);

};
typedef ref_ptr<RTSPortGItem> RTSPortGItemPtr;

RTSPortGItem::RTSPortGItem(RTSPort* rtsPort)
  : rtsPort(rtsPort) {
}

void RTSPortGItem::create(int rectX, const QPointF& pos, int i, portType type) {
  int r = 7 * i;
  switch (type) {
    case INPORT:
      this->pos = QPointF(rectX + 5 + pos.x(), 5 + 7 + 7 + (25 * i) - r + pos.y());
      polygon = new QGraphicsPolygonItem(QPolygonF(QVector<QPointF>()
        << QPointF(rectX + 0 + pos.x(), 0 + 7 + 7 + (25 * i) - r + pos.y())
        << QPointF(rectX + 10 + pos.x(), 0 + 7 + 7 + (25 * i) - r + pos.y())
        << QPointF(rectX + 10 + pos.x(), 10 + 7 + 7 + (25 * i) - r + pos.y())
        << QPointF(rectX + 0 + pos.x(), 10 + 7 + 7 + (25 * i) - r + pos.y())
        << QPointF(rectX + 5 + pos.x(), 5 + 7 + 7 + (25 * i) - r + pos.y())
        << QPointF(rectX + 0 + pos.x(), 0 + 7 + 7 + (25 * i) - r + pos.y())));
      polygon->setPen(QPen(QColor("red")));
      stateCheck();
      addToGroup(polygon);
      break;
    case OUTPORT:
      polygon = new QGraphicsPolygonItem(QPolygonF(QVector<QPointF>()
        << QPointF(rectX + 53 + pos.x(), 0 + 7 + 7 + (25 * i) - r + pos.y())
        << QPointF(rectX + 60 + pos.x(), 0 + 7 + 7 + (25 * i) - r + pos.y())
        << QPointF(rectX + 65 + pos.x(), 5 + 7 + 7 + (25 * i) - r + pos.y())
        << QPointF(rectX + 60 + pos.x(), 10 + 7 + 7 + (25 * i) - r + pos.y())
        << QPointF(rectX + 53 + pos.x(), 10 + 7 + 7 + (25 * i) - r + pos.y())
        << QPointF(rectX + 53 + pos.x(), 0 + 7 + 7 + (25 * i) - r + pos.y())));
      this->pos = QPointF(rectX + 65 + pos.x(), 5 + 7 + 7 + (25 * i) - r + pos.y());
      polygon->setPen(QPen(QColor("red")));
      stateCheck();
      addToGroup(polygon);
      break;
    case SERVICEPORT:
      polygon = new QGraphicsPolygonItem(QPolygonF(QVector<QPointF>()
        << QPointF(rectX + 53 + pos.x(), 0 + 7 + 7 + (25 * i) - r + pos.y())
        << QPointF(rectX + 63 + pos.x(), 0 + 7 + 7 + (25 * i) - r + pos.y())
        << QPointF(rectX + 63 + pos.x(), 5 + 7 + 7 + (25 * i) - r + pos.y())
        << QPointF(rectX + 63 + pos.x(), 10 + 7 + 7 + (25 * i) - r + pos.y())
        << QPointF(rectX + 53 + pos.x(), 10 + 7 + 7 + (25 * i) - r + pos.y())
        << QPointF(rectX + 53 + pos.x(), 0 + 7 + 7 + (25 * i) - r + pos.y())));
      this->pos = QPointF(rectX + 63 + pos.x(), 5 + 7 + 7 + (25 * i) - r + pos.y());
      polygon->setPen(QPen(QColor("red")));
      stateCheck();
      addToGroup(polygon);
      break;
  }
}

void RTSPortGItem::stateCheck() {
  polygon->setBrush(QBrush(QColor(rtsPort->connected() ? "lightgreen" : (rtsPort->isServicePort ? "lightblue" : "blue"))));
}

void RTSPortGItem::setCandidate(bool isCand) {
  if (isCand) {
    polygon->setPen(QPen(QColor("magenta"), 3));
  } else {
    polygon->setPen(QPen(QColor("red"), 1));
  }
=======
  RTSPort* rtsPort;
  QGraphicsPolygonItem* polygon;
  QPointF pos;

  void create(int rectX, const QPointF& pos, int i, portType type);
  void stateCheck();

};
typedef ref_ptr<RTSPortGItem> RTSPortGItemPtr;

RTSPortGItem::RTSPortGItem(RTSPort* rtsPort)
	: rtsPort(rtsPort) {
}

void RTSPortGItem::create(int rectX, const QPointF& pos, int i, portType type) {
	int r = 7 * i;
	switch (type) {
	case INPORT:
		this->pos = QPointF(rectX + 5 + pos.x(), 5 + 7 + 7 + (25 * i) - r + pos.y());
		polygon = new QGraphicsPolygonItem(QPolygonF(QVector<QPointF>()
			<< QPointF(rectX + 0 + pos.x(), 0 + 7 + 7 + (25 * i) - r + pos.y())
			<< QPointF(rectX + 10 + pos.x(), 0 + 7 + 7 + (25 * i) - r + pos.y())
			<< QPointF(rectX + 10 + pos.x(), 10 + 7 + 7 + (25 * i) - r + pos.y())
			<< QPointF(rectX + 0 + pos.x(), 10 + 7 + 7 + (25 * i) - r + pos.y())
			<< QPointF(rectX + 5 + pos.x(), 5 + 7 + 7 + (25 * i) - r + pos.y())
			<< QPointF(rectX + 0 + pos.x(), 0 + 7 + 7 + (25 * i) - r + pos.y())));
		polygon->setPen(QPen(QColor("red")));
		stateCheck();
		addToGroup(polygon);
		break;
	case OUTPORT:
		polygon = new QGraphicsPolygonItem(QPolygonF(QVector<QPointF>()
			<< QPointF(rectX + 53 + pos.x(), 0 + 7 + 7 + (25 * i) - r + pos.y())
			<< QPointF(rectX + 60 + pos.x(), 0 + 7 + 7 + (25 * i) - r + pos.y())
			<< QPointF(rectX + 65 + pos.x(), 5 + 7 + 7 + (25 * i) - r + pos.y())
			<< QPointF(rectX + 60 + pos.x(), 10 + 7 + 7 + (25 * i) - r + pos.y())
			<< QPointF(rectX + 53 + pos.x(), 10 + 7 + 7 + (25 * i) - r + pos.y())
			<< QPointF(rectX + 53 + pos.x(), 0 + 7 + 7 + (25 * i) - r + pos.y())));
		this->pos = QPointF(rectX + 65 + pos.x(), 5 + 7 + 7 + (25 * i) - r + pos.y());
		polygon->setPen(QPen(QColor("red")));
		stateCheck();
		addToGroup(polygon);
		break;
	case SERVICEPORT:
		polygon = new QGraphicsPolygonItem(QPolygonF(QVector<QPointF>()
			<< QPointF(rectX + 53 + pos.x(), 0 + 7 + 7 + (25 * i) - r + pos.y())
			<< QPointF(rectX + 63 + pos.x(), 0 + 7 + 7 + (25 * i) - r + pos.y())
			<< QPointF(rectX + 63 + pos.x(), 5 + 7 + 7 + (25 * i) - r + pos.y())
			<< QPointF(rectX + 63 + pos.x(), 10 + 7 + 7 + (25 * i) - r + pos.y())
			<< QPointF(rectX + 53 + pos.x(), 10 + 7 + 7 + (25 * i) - r + pos.y())
			<< QPointF(rectX + 53 + pos.x(), 0 + 7 + 7 + (25 * i) - r + pos.y())));
		this->pos = QPointF(rectX + 63 + pos.x(), 5 + 7 + 7 + (25 * i) - r + pos.y());
		polygon->setPen(QPen(QColor("red")));
		stateCheck();
		addToGroup(polygon);
		break;
	}
}

void RTSPortGItem::stateCheck() {
	polygon->setBrush(QBrush(QColor(rtsPort->connected() ? "lightgreen" : (rtsPort->isServicePort ? "lightblue" : "blue"))));
>>>>>>> f102a65a
}
////////////////////
class RTSCompGItem : public QGraphicsItemGroup, public Referenced {
public :
  RTSCompGItem(RTSComp* rtsComp, RTSDiagramViewImpl* impl, const QPointF& pos);
  ~RTSCompGItem();
  QVariant itemChange ( GraphicsItemChange change, const QVariant & value );
  void create(const QPointF& pos);

	void stateCheck();
	void setStatus(RTC_STATUS status);

  RTSDiagramViewImpl* impl;
  RTSComp* rtsComp;
  map<string, RTSPortGItemPtr> inPorts;
  map<string, RTSPortGItemPtr> outPorts;
  QGraphicsRectItem* rect;

  QGraphicsOpacityEffect* effect;
  Signal<void(const RTSCompGItem*)> sigPositionChanged;
  Connection positionChangeConnection;
private :
  int correctTextY();
};
typedef ref_ptr<RTSCompGItem> RTSCompGItemPtr;

<<<<<<< HEAD
////////////////////
class RTSCompGItem : public QGraphicsItemGroup, public Referenced {
public:
  RTSCompGItem(RTSComp* rtsComp, RTSDiagramViewImpl* impl, const QPointF& pos);
  ~RTSCompGItem();
  QVariant itemChange(GraphicsItemChange change, const QVariant & value);
  void create(const QPointF& pos);
  void stateCheck();
  void setStatus(RTC_STATUS status);
  void checkCandidate(RTSPortGItem* sourcePort);
  void clearCandidate();

  RTSDiagramViewImpl* impl;
  RTSComp* rtsComp;
  map<string, RTSPortGItemPtr> inPorts;
  map<string, RTSPortGItemPtr> outPorts;
  QGraphicsRectItem* rect;

  QGraphicsOpacityEffect* effect;
  Signal<void(const RTSCompGItem*)> sigPositionChanged;
  Connection positionChangeConnection;
private:
  int correctTextY();
};
typedef ref_ptr<RTSCompGItem> RTSCompGItemPtr;

QVariant RTSCompGItem::itemChange(GraphicsItemChange change, const QVariant & value) {
  if (change == ItemPositionChange) {
    rtsComp->pos += value.value<QPointF>() - pos();
    for (map<string, RTSPortGItemPtr>::iterator it = inPorts.begin();
      it != inPorts.end(); it++) {
      it->second->pos += value.value<QPointF>() - pos();
    }
    for (map<string, RTSPortGItemPtr>::iterator it = outPorts.begin();
      it != outPorts.end(); it++) {
      it->second->pos += value.value<QPointF>() - pos();
    }
    sigPositionChanged(this);
  }
  return QGraphicsItem::itemChange(change, value);
}

int RTSCompGItem::correctTextY() {
  int numIn = rtsComp->inPorts.size();
  int numOut = rtsComp->outPorts.size();
  int numMax = (numIn < numOut ? numOut : numIn);
  if (!numMax)
    numMax = 1;
  return (25 * numMax) - 7 * (numMax - 1);
}

void RTSCompGItem::stateCheck() {
  setStatus(rtsComp->getRTCState());

  for (map<string, RTSPortGItemPtr>::iterator it = inPorts.begin(); it != inPorts.end(); it++) {
    it->second->stateCheck();
  }

  for (map<string, RTSPortGItemPtr>::iterator it = outPorts.begin(); it != outPorts.end(); it++) {
    it->second->stateCheck();
  }
}

void RTSCompGItem::setStatus(RTC_STATUS status) {
  if (status == RTC_STATUS::RTC_INACTIVE) {
    rect->setBrush(QBrush(QColor("blue")));
  } else if (status == RTC_STATUS::RTC_ACTIVE) {
    rect->setBrush(QBrush(QColor("lightgreen")));
  } else if (status == RTC_STATUS::RTC_ERROR) {
    rect->setBrush(QBrush(QColor("red")));
  }
}

void RTSCompGItem::checkCandidate(RTSPortGItem* sourcePort) {
  if (!sourcePort->rtsPort) return;
  if (sourcePort->rtsPort->isInPort) {
    for (map<string, RTSPortGItemPtr>::iterator it = outPorts.begin(); it != outPorts.end(); it++) {
      bool isCand = sourcePort->rtsPort->checkConnectablePort(it->second->rtsPort);
      it->second->setCandidate(isCand);
    }

  } else {
    for (map<string, RTSPortGItemPtr>::iterator it = inPorts.begin(); it != inPorts.end(); it++) {
      bool isCand = sourcePort->rtsPort->checkConnectablePort(it->second->rtsPort);
      it->second->setCandidate(isCand);
    }
  }
=======
QVariant RTSCompGItem::itemChange(GraphicsItemChange change, const QVariant & value) {
	if (change == ItemPositionChange) {
		rtsComp->pos += value.value<QPointF>() - pos();
		for (map<string, RTSPortGItemPtr>::iterator it = inPorts.begin();
			it != inPorts.end(); it++) {
			it->second->pos += value.value<QPointF>() - pos();
		}
		for (map<string, RTSPortGItemPtr>::iterator it = outPorts.begin();
			it != outPorts.end(); it++) {
			it->second->pos += value.value<QPointF>() - pos();
		}
		sigPositionChanged(this);
	}
	return QGraphicsItem::itemChange(change, value);
}

int RTSCompGItem::correctTextY() {
	int numIn = rtsComp->inPorts.size();
	int numOut = rtsComp->outPorts.size();
	int numMax = (numIn < numOut ? numOut : numIn);
	if (!numMax)
		numMax = 1;
	return (25 * numMax) - 7 * (numMax - 1);
}

void RTSCompGItem::stateCheck() {
	setStatus(rtsComp->getRTCState());

	for (map<string, RTSPortGItemPtr>::iterator it = inPorts.begin(); it != inPorts.end(); it++) {
		it->second->stateCheck();
	}

	for (map<string, RTSPortGItemPtr>::iterator it = outPorts.begin(); it != outPorts.end(); it++) {
		it->second->stateCheck();
	}
}

void RTSCompGItem::setStatus(RTC_STATUS status) {
	if (status == RTC_STATUS::RTC_INACTIVE) {
		rect->setBrush(QBrush(QColor("blue")));
	} else if (status == RTC_STATUS::RTC_ACTIVE) {
		rect->setBrush(QBrush(QColor("lightgreen")));
	} else if (status == RTC_STATUS::RTC_ERROR) {
		rect->setBrush(QBrush(QColor("red")));
	}
>>>>>>> f102a65a
}
////////////////////
#define STATE_CHECK_TIME 1000  //msec

<<<<<<< HEAD
void RTSCompGItem::clearCandidate() {
  for (map<string, RTSPortGItemPtr>::iterator it = inPorts.begin(); it != inPorts.end(); it++) {
    it->second->setCandidate(false);
  }

  for (map<string, RTSPortGItemPtr>::iterator it = outPorts.begin(); it != outPorts.end(); it++) {
    it->second->setCandidate(false);
  }
}
////////////////////
class RTSDiagramViewImpl : public QGraphicsView {

public:
  RTSDiagramView* self;
  RTSystemItemPtr currentRTSItem;
  QGraphicsScene  scene;
  ScopedConnection nsViewSelectionChangedConnection;
  ScopedConnection itemAddedConnection;
  ScopedConnection itemTreeViewSelectionChangedConnection;
  ScopedConnection connectionOfRTSystemItemDetachedFromRoot;
  ScopedConnection timeOutConnection;
  map<string, RTSCompGItemPtr> rtsComps;
  map<string, RTSConnectionGItemPtr> rtsConnections;
  map<RTSPort*, RTSPortGItem*> rtsPortMap;
  list<NamingContextHelper::ObjectInfo> nsViewSelections;
  list<RTSCompGItem*> selectionRTCs;
  list<RTSConnectionGItem*> selectionRTSConnections;
  MenuManager menuManager;
  Timer timer;
  RTSPortGItem* sourcePort;
  QGraphicsLineItem* dragPortLine;
  RTSConnectionMarkerItem* targetMarker;

  RTSDiagramViewImpl(RTSDiagramView* self);
  ~RTSDiagramViewImpl();
  void setNewRTSItemDetector();
  void addRTSComp(NamingContextHelper::ObjectInfo& info, const QPointF& pos);
  void addRTSComp(RTSComp* rtsComp);
  void deleteRTSComp(RTSCompGItem* rtsComp);
  void deleteRTSConnection(RTSConnectionGItem* rtsConnection);
  void deleteSelectedRTSItem();
  void dragEnterEvent(QDragEnterEvent* event);
  void dragMoveEvent(QDragMoveEvent*  event);
  void dragLeaveEvent(QDragLeaveEvent* event);
  void dropEvent(QDropEvent*      event);
  void mouseMoveEvent(QMouseEvent*     event);
  void mousePressEvent(QMouseEvent*     event);
  void mouseReleaseEvent(QMouseEvent*     event);
  void wheelEvent(QWheelEvent*			event);
  void keyPressEvent(QKeyEvent*       event);
  void onnsViewItemSelectionChanged(const list<NamingContextHelper::ObjectInfo>& items);
  RTSPortGItem* findTargetRTSPort(QPointF& pos);
  RTSConnectionMarkerItem* findConnectionMarker(QGraphicsItem* gItem);
  void createConnectionGItem(RTSConnection* rtsConnection, RTSPortGItem* sourcePort, RTSPortGItem* targetPort);
  void onRTSCompSelectionChange();
  void onRTSCompPositionChanged(const RTSCompGItem*);
  void onTime();
  void onActivated(bool on);
  void onItemTreeViewSelectionChanged(const ItemList<RTSystemItem>& items);
  void onRTSystemItemDetachedFromRoot();
  void setCurrentRTSItem(RTSystemItem* item);
  void updateView();
  void updateSetting();

private:
  void activateComponent();
  void deactivateComponent();
  void resetComponent();
  void finalizeComponent();
  void startExecutionContext();
  void stopExecutionContext();

  int pollingPeriod;
};

RTSDiagramViewImpl::RTSDiagramViewImpl(RTSDiagramView* self)
  :self(self), sourcePort(0), pollingPeriod(500) {
  self->setDefaultLayoutArea(View::CENTER);

  QVBoxLayout* vbox = new QVBoxLayout();
  setScene(&scene);
  vbox->addWidget(this);
  self->setLayout(vbox);
  setAcceptDrops(false);
  setBackgroundBrush(QBrush(Qt::gray));
  connect(&scene, SIGNAL(selectionChanged()), self, SLOT(onRTSCompSelectionChange()));

  RTSNameServerView* nsView = RTSNameServerView::instance();
  if (nsView) {
    nsViewSelections = nsView->getSelection();
    nsViewSelectionChangedConnection.reset(
      nsView->sigSelectionChanged().connect(
        std::bind(&RTSDiagramViewImpl::onnsViewItemSelectionChanged, this, _1)));
  }

  timer.setSingleShot(false);
  MappingPtr appVars = AppConfig::archive()->openMapping("OpenRTM");
  pollingPeriod = appVars->get("pollingCycle", 500);
  timer.setInterval(pollingPeriod);
  timeOutConnection.reset(
    timer.sigTimeout().connect(
      std::bind(&RTSDiagramViewImpl::onTime, this)));
  self->sigActivated().connect(std::bind(&RTSDiagramViewImpl::onActivated, this, true));
  self->sigDeactivated().connect(std::bind(&RTSDiagramViewImpl::onActivated, this, false));

  itemTreeViewSelectionChangedConnection.reset(
    ItemTreeView::mainInstance()->sigSelectionChanged().connect(
      std::bind(&RTSDiagramViewImpl::onItemTreeViewSelectionChanged, this, _1)));

  QPen pen(Qt::DashDotLine);
  pen.setWidth(2);
  dragPortLine = new QGraphicsLineItem();
  dragPortLine->setPen(pen);
  dragPortLine->setZValue(100);
  dragPortLine->setVisible(false);
  scene.addItem(dragPortLine);

  targetMarker = 0;
}

RTSDiagramViewImpl::~RTSDiagramViewImpl() {
  rtsComps.clear();
  rtsConnections.clear();
  disconnect(&scene, SIGNAL(selectionChanged()), self, SLOT(onRTSCompSelectionChange()));
=======
class RTSDiagramViewImpl : public QGraphicsView {

public:
  RTSDiagramView* self;
  RTSystemItemPtr currentRTSItem;
  QGraphicsScene  scene;
  ScopedConnection nsViewSelectionChangedConnection;
  ScopedConnection itemAddedConnection;
  ScopedConnection itemTreeViewSelectionChangedConnection;
  ScopedConnection connectionOfRTSystemItemDetachedFromRoot;
  ScopedConnection timeOutConnection;
  map<string, RTSCompGItemPtr> rtsComps;
  map<string, RTSConnectionGItemPtr> rtsConnections;
  map<RTSPort*, RTSPortGItem*> rtsPortMap;
  list<NamingContextHelper::ObjectInfo> nsViewSelections;
  list<RTSCompGItem*> selectionRTCs;
  list<RTSConnectionGItem*> selectionRTSConnections;
  MenuManager menuManager;
  Timer timer;
  RTSPortGItem* sourcePort;
  QGraphicsLineItem* dragPortLine;
  RTSConnectionMarkerItem* targetMarker;

  RTSDiagramViewImpl(RTSDiagramView* self);
  ~RTSDiagramViewImpl();
  void setNewRTSItemDetector();
	void addRTSComp(NamingContextHelper::ObjectInfo& info, const QPointF& pos);
	void addRTSComp(RTSComp* rtsComp);
  void deleteRTSComp(RTSCompGItem* rtsComp);
  void deleteRTSConnection(RTSConnectionGItem* rtsConnection);
  void deleteSelectedRTSItem();
  void dragEnterEvent   (QDragEnterEvent* event);
  void dragMoveEvent    (QDragMoveEvent*  event);
  void dragLeaveEvent   (QDragLeaveEvent* event);
  void dropEvent        (QDropEvent*      event);
  void mouseMoveEvent   (QMouseEvent*     event);
  void mousePressEvent  (QMouseEvent*     event);
  void mouseReleaseEvent(QMouseEvent*     event);
	void wheelEvent				(QWheelEvent*			event);
	void keyPressEvent    (QKeyEvent*       event);
  void onnsViewItemSelectionChanged(const list<NamingContextHelper::ObjectInfo>& items);
  RTSPortGItem* findTargetRTSPort(QPointF& pos);
  RTSConnectionMarkerItem* findConnectionMarker(QGraphicsItem* gItem);
  void createConnectionGItem(RTSConnection* rtsConnection, RTSPortGItem* sourcePort, RTSPortGItem* targetPort);
  void onRTSCompSelectionChange();
  void onRTSCompPositionChanged(const RTSCompGItem*);
  void onTime();
  void onActivated(bool on);
  void onItemTreeViewSelectionChanged(const ItemList<RTSystemItem>& items);
  void onRTSystemItemDetachedFromRoot();
  void setCurrentRTSItem(RTSystemItem* item);
  void updateView();

private:
	void activateComponent();
	void deactivateComponent();
	void resetComponent();
	void finalizeComponent();
	void startExecutionContext();
	void stopExecutionContext();
};

RTSDiagramViewImpl::RTSDiagramViewImpl(RTSDiagramView* self)
	:self(self), sourcePort(0) {
	self->setDefaultLayoutArea(View::CENTER);

	QVBoxLayout* vbox = new QVBoxLayout();
	setScene(&scene);
	vbox->addWidget(this);
	self->setLayout(vbox);
	setAcceptDrops(false);
	setBackgroundBrush(QBrush(Qt::gray));
	connect(&scene, SIGNAL(selectionChanged()), self, SLOT(onRTSCompSelectionChange()));

	RTSNameServerView* nsView = RTSNameServerView::instance();
	if (nsView) {
		nsViewSelections = nsView->getSelection();
		nsViewSelectionChangedConnection.reset(
			nsView->sigSelectionChanged().connect(
				std::bind(&RTSDiagramViewImpl::onnsViewItemSelectionChanged, this, _1)));
	}

	timer.setSingleShot(false);
	timer.setInterval(STATE_CHECK_TIME);
	timeOutConnection.reset(
		timer.sigTimeout().connect(
			std::bind(&RTSDiagramViewImpl::onTime, this)));
	self->sigActivated().connect(std::bind(&RTSDiagramViewImpl::onActivated, this, true));
	self->sigDeactivated().connect(std::bind(&RTSDiagramViewImpl::onActivated, this, false));

	itemTreeViewSelectionChangedConnection.reset(
		ItemTreeView::mainInstance()->sigSelectionChanged().connect(
			std::bind(&RTSDiagramViewImpl::onItemTreeViewSelectionChanged, this, _1)));

	QPen pen(Qt::DashDotLine);
	pen.setWidth(2);
	dragPortLine = new QGraphicsLineItem();
	dragPortLine->setPen(pen);
	dragPortLine->setZValue(100);
	dragPortLine->setVisible(false);
	scene.addItem(dragPortLine);

	targetMarker = 0;
}

RTSDiagramViewImpl::~RTSDiagramViewImpl() {
	rtsComps.clear();
	rtsConnections.clear();
	disconnect(&scene, SIGNAL(selectionChanged()), self, SLOT(onRTSCompSelectionChange()));
>>>>>>> f102a65a
}

void RTSDiagramViewImpl::dragEnterEvent(QDragEnterEvent *event) {
#ifdef USE_QT5
    const RTSNameTreeWidget* nameServerItem =
            qobject_cast<const RTSNameTreeWidget*>(event->source());//event->mimeData());
    if (nameServerItem) {
#else
  if (event->mimeData()->hasFormat("application/RTSNameServerItem")) {
#endif
    event->acceptProposedAction();
  }
}

void RTSDiagramViewImpl::dragMoveEvent(QDragMoveEvent *event) {
#ifdef USE_QT5
  const RTSNameTreeWidget* nameServerItem =
    qobject_cast<const RTSNameTreeWidget*>(event->source());//event->mimeData());
  if (nameServerItem) {
#else
  if (event->mimeData()->hasFormat("application/RTSNameServerItem")) {
#endif
    event->acceptProposedAction();
  }
}

void RTSDiagramViewImpl::dragLeaveEvent(QDragLeaveEvent *event) {
<<<<<<< HEAD
  MessageView::instance()->putln(_("Drag and drop has been canceled. Please be operation again."));
}

void RTSDiagramViewImpl::dropEvent(QDropEvent *event) {
  DDEBUG("RTSystemItem::dropEvent");

  for (list<NamingContextHelper::ObjectInfo>::iterator it = nsViewSelections.begin(); it != nsViewSelections.end(); it++) {
    NamingContextHelper::ObjectInfo& info = *it;
    if (!info.isAlive) {
      MessageView::instance()->putln((boost::format(_("%1% is not alive")) % info.id).str());
    } else {
      addRTSComp(info, mapToScene(event->pos()));
      DDEBUG_V("%s", info.getFullPath().c_str());
    }
  }
}

void RTSDiagramViewImpl::keyPressEvent(QKeyEvent *event) {
  if (event->key() == Qt::Key_Delete) {
    deleteSelectedRTSItem();
  }
}

void RTSDiagramViewImpl::mousePressEvent(QMouseEvent* event) {
  DDEBUG("RTSDiagramViewImpl::mousePressEvent");

  QPointF pos = mapToScene(event->pos());

  if (event->button() == Qt::LeftButton) {
    sourcePort = findTargetRTSPort(pos);
    if (sourcePort) {
      dragPortLine->setLine(pos.x(), pos.y(), pos.x(), pos.y());
      dragPortLine->setVisible(true);
      return;
    }

    QGraphicsItem* gItem = scene.itemAt(pos.x(), pos.y(), transform());
    if (gItem) {
      targetMarker = findConnectionMarker(gItem);
      if (targetMarker) {
        return;
      }
    } else {
      setDragMode(DragMode::ScrollHandDrag);
    }
    QGraphicsView::mousePressEvent(event);
  }

  if (event->button() == Qt::RightButton) {
    if (!selectionRTCs.empty()) {
      if (selectionRTCs.size() == 1) {
        menuManager.setNewPopupMenu(this);
        menuManager.addItem("Activate")
          ->sigTriggered().connect(std::bind(&RTSDiagramViewImpl::activateComponent, this));
        menuManager.addItem("Deactivate")
          ->sigTriggered().connect(std::bind(&RTSDiagramViewImpl::deactivateComponent, this));
        menuManager.addItem("Reset")
          ->sigTriggered().connect(std::bind(&RTSDiagramViewImpl::resetComponent, this));
        if (isManagedRTC(selectionRTCs.front()->rtsComp->rtc_) == false) {
          menuManager.addItem("Exit")
            ->sigTriggered().connect(std::bind(&RTSDiagramViewImpl::finalizeComponent, this));
        }
        menuManager.addSeparator();
        menuManager.addItem("Start")
          ->sigTriggered().connect(std::bind(&RTSDiagramViewImpl::startExecutionContext, this));
        menuManager.addItem("Stop")
          ->sigTriggered().connect(std::bind(&RTSDiagramViewImpl::stopExecutionContext, this));
        menuManager.addSeparator();
      }
      menuManager.addItem("Remove")
        ->sigTriggered().connect(std::bind(&RTSDiagramViewImpl::deleteSelectedRTSItem, this));

      menuManager.popupMenu()->popup(event->globalPos());

    } else if (!selectionRTSConnections.empty()) {
      menuManager.setNewPopupMenu(this);
      menuManager.addItem("Delete")
        ->sigTriggered().connect(std::bind(&RTSDiagramViewImpl::deleteSelectedRTSItem, this));

      menuManager.popupMenu()->popup(event->globalPos());
    }
  }
}

void RTSDiagramViewImpl::mouseMoveEvent(QMouseEvent* event) {
  QPointF pos = mapToScene(event->pos());

  if (sourcePort) {
    QPointF sp = sourcePort->pos;
    dragPortLine->setLine(sp.x(), sp.y(), pos.x(), pos.y());
    RTSPortGItem* port = findTargetRTSPort(pos);
    if (port && !sourcePort->rtsPort->checkConnectablePort(port->rtsPort))
      setCursor(Qt::ForbiddenCursor);
    else
      setCursor(Qt::PointingHandCursor);

    for (map<string, RTSCompGItemPtr>::iterator it = rtsComps.begin(); it != rtsComps.end(); it++) {
      it->second->checkCandidate(sourcePort);
    }

  } else if (targetMarker) {
    targetMarker->move(pos.x(), pos.y());

  } else {
    RTSPortGItem* port = findTargetRTSPort(pos);
    if (port) {
      setCursor(Qt::PointingHandCursor);
    } else {
      QGraphicsItem* gItem = scene.itemAt(pos.x(), pos.y(), transform());
      if (gItem) {
        if (findConnectionMarker(gItem)) {
          setCursor(Qt::ClosedHandCursor);
        } else {
          setCursor(Qt::ArrowCursor);
        }
      } else {
        setCursor(Qt::ArrowCursor);
      }
    }
  }
  QGraphicsView::mouseMoveEvent(event);
}

void RTSDiagramViewImpl::mouseReleaseEvent(QMouseEvent *event) {
  QPointF pos = mapToScene(event->pos());

  if (sourcePort) {
    for (map<string, RTSCompGItemPtr>::iterator it = rtsComps.begin(); it != rtsComps.end(); it++) {
      it->second->clearCandidate();
    }

    dragPortLine->setVisible(false);
    RTSPortGItem* targetPort = findTargetRTSPort(pos);

    if (targetPort && sourcePort->rtsPort->checkConnectablePort(targetPort->rtsPort)) {
      if (sourcePort->rtsPort->connectedWith(targetPort->rtsPort)) {
        MessageView::instance()->putln(_("These are already connected."));

      } else {
        bool isAccepted = false;
        string name;
        vector<NamedValuePtr> propList;
        if (sourcePort->rtsPort->isServicePort && targetPort->rtsPort->isServicePort) {
          DDEBUG("ServicePort Connect");
          ServiceConnectorCreaterDialog createDialog;
          createDialog.setDisp(sourcePort->rtsPort, targetPort->rtsPort);
          createDialog.exec();
          isAccepted = createDialog.isAccepted;
          name = createDialog.nameLineEdit->text().toStdString();
          propList = createDialog.propList;

        } else {
          DDEBUG("DataPort Connect");
          DataConnectorCreaterDialog createDialog;
          createDialog.setDisp(sourcePort->rtsPort, targetPort->rtsPort);
          createDialog.exec();
          isAccepted = createDialog.isAccepted;
          name = createDialog.nameLineEdit->text().toStdString();
          propList = createDialog.propList;
        }

        if (isAccepted) {
          DDEBUG("RTSDiagramViewImpl::mouseReleaseEvent Accepted");
          string id = "";
          timeOutConnection.block();
          RTSConnection* rtsConnection = currentRTSItem->addRTSConnection(id, name,
            sourcePort->rtsPort, targetPort->rtsPort, propList);
          if (rtsConnection) {
            createConnectionGItem(rtsConnection, sourcePort, targetPort);
          }
          timeOutConnection.unblock();
        }
      }
    }
    sourcePort = 0;
  }
  targetMarker = 0;
  setDragMode(DragMode::NoDrag);
  setCursor(Qt::ArrowCursor);

  QGraphicsView::mouseReleaseEvent(event);
}

void RTSDiagramViewImpl::wheelEvent(QWheelEvent* event) {
  double dSteps = (double)event->delta() / 120.0;
  double scaleVal = 1.0;
  scaleVal -= (dSteps / 20.0);
  scale(scaleVal, scaleVal);
  QGraphicsView::wheelEvent(event);
}
/////
void RTSDiagramViewImpl::onnsViewItemSelectionChanged(const list<NamingContextHelper::ObjectInfo>& items) {
  nsViewSelections = items;
}

void RTSDiagramViewImpl::onRTSCompSelectionChange() {
  RTSCompGItem* singleSelectedRTC = 0;
  if (selectionRTCs.size() == 1)
    singleSelectedRTC = selectionRTCs.front();

  RTSConnectionGItem* singleSelectedConnection = 0;
  if (selectionRTSConnections.size() == 1)
    singleSelectedConnection = selectionRTSConnections.front();

  for (list<RTSConnectionGItem*>::iterator it = selectionRTSConnections.begin();
    it != selectionRTSConnections.end(); it++) {
    (*it)->showMarker(false);
  }
  selectionRTCs.clear();
  selectionRTSConnections.clear();

  QList<QGraphicsItem *> items = scene.selectedItems();
  for (QList<QGraphicsItem*>::iterator it = items.begin(); it != items.end(); it++) {
    RTSCompGItem* rtsComp = dynamic_cast<RTSCompGItem*>(*it);
    if (rtsComp) {
      selectionRTCs.push_back(rtsComp);
    } else {
      RTSConnectionGItem* rtsConnection = dynamic_cast<RTSConnectionGItem*>(*it);
      if (rtsConnection) {
        selectionRTSConnections.push_back(rtsConnection);
        rtsConnection->showMarker(true);
      }
    }
  }

  if (selectionRTCs.size() == 1 && singleSelectedRTC != selectionRTCs.front()) {
    RTSNameServerView* nsView = RTSNameServerView::instance();
    if (nsView) {
      nsView->setSelection(selectionRTCs.front()->rtsComp->name, selectionRTCs.front()->rtsComp->fullPath);
    }
  }

  if (selectionRTSConnections.size() == 1 && singleSelectedConnection != selectionRTSConnections.front()) {
    RTSNameServerView* nsView = RTSNameServerView::instance();
    if (nsView) {
      nsView->setSelection("", "");
    }
    RTSPropertiesView* propView = RTSPropertiesView::instance();
    if (propView) {
      RTSConnection* rtsConnection = selectionRTSConnections.front()->rtsConnection;
      propView->showConnectionProperties(rtsConnection->sourcePort->port, rtsConnection->id);
    }
  }
}

void RTSDiagramViewImpl::onRTSCompPositionChanged(const RTSCompGItem* rtsCompGItem) {
  list<RTSConnection*> rtsConnectionList;
  currentRTSItem->RTSCompToConnectionList(rtsCompGItem->rtsComp, rtsConnectionList, 1);

  for (list<RTSConnection*>::iterator it = rtsConnectionList.begin();
    it != rtsConnectionList.end(); it++) {
    RTSConnection* rtsConnection = *it;
    RTSConnectionGItem* gItem = rtsConnections.find(rtsConnection->id)->second.get();
    RTSPortGItem* sourcePort = rtsPortMap.find(rtsConnection->sourcePort)->second;
    if (!gItem->changePortPos(true, sourcePort->pos)) {
      rtsConnections.erase(rtsConnection->id);
      RTSPortGItem* targetPort = rtsPortMap.find(rtsConnection->targetPort)->second;
      rtsConnection->setPos = false;
      createConnectionGItem(rtsConnection, sourcePort, targetPort);
    }
  }

  rtsConnectionList.clear();
  currentRTSItem->RTSCompToConnectionList(rtsCompGItem->rtsComp, rtsConnectionList, 2);
  for (list<RTSConnection*>::iterator it = rtsConnectionList.begin();
    it != rtsConnectionList.end(); it++) {
    RTSConnection* rtsConnection = *it;
    RTSConnectionGItem* gItem = rtsConnections.find(rtsConnection->id)->second.get();
    RTSPortGItem* targetPort = rtsPortMap.find(rtsConnection->targetPort)->second;
    if (!gItem->changePortPos(false, targetPort->pos)) {
      rtsConnections.erase(rtsConnection->id);
      RTSPortGItem* sourcePort = rtsPortMap.find(rtsConnection->sourcePort)->second;
      rtsConnection->setPos = false;
      createConnectionGItem(rtsConnection, sourcePort, targetPort);
    }
  }
}

void RTSDiagramViewImpl::onActivated(bool on) {
  if (on) {
    timer.start();
  } else {
    timer.stop();
  }
=======
    MessageView::instance()->putln(_("Drag and drop has been canceled. Please be operation again."));
}

void RTSDiagramViewImpl::dropEvent(QDropEvent *event) {
	DDEBUG("RTSystemItem::dropEvent");

	for (list<NamingContextHelper::ObjectInfo>::iterator it = nsViewSelections.begin(); it != nsViewSelections.end(); it++) {
		NamingContextHelper::ObjectInfo& info = *it;
		if (!info.isAlive) {
			MessageView::instance()->putln((boost::format(_("%1% is not alive")) % info.id).str());
		} else {
			addRTSComp(info, mapToScene(event->pos()));
			DDEBUG_V("%s", info.getFullPath().c_str());
		}
	}
}

void RTSDiagramViewImpl::keyPressEvent(QKeyEvent *event) {
	if (event->key() == Qt::Key_Delete) {
		deleteSelectedRTSItem();
	}
}

void RTSDiagramViewImpl::mousePressEvent(QMouseEvent* event) {
	DDEBUG("RTSDiagramViewImpl::mousePressEvent");

	QPointF pos = mapToScene(event->pos());

	if (event->button() == Qt::LeftButton) {
		sourcePort = findTargetRTSPort(pos);
		if (sourcePort) {
			dragPortLine->setLine(pos.x(), pos.y(), pos.x(), pos.y());
			dragPortLine->setVisible(true);
			return;
		}

		QGraphicsItem* gItem = scene.itemAt(pos.x(), pos.y(), transform());
		if (gItem) {
			targetMarker = findConnectionMarker(gItem);
			if (targetMarker) {
				return;
			}
		} else {
			setDragMode(DragMode::ScrollHandDrag);
		}
		QGraphicsView::mousePressEvent(event);
	}

	if (event->button() == Qt::RightButton) {
		if (!selectionRTCs.empty()) {
			if (selectionRTCs.size() == 1) {
				menuManager.setNewPopupMenu(this);
				menuManager.addItem("Activate")
					->sigTriggered().connect(std::bind(&RTSDiagramViewImpl::activateComponent, this));
				menuManager.addItem("Deactivate")
					->sigTriggered().connect(std::bind(&RTSDiagramViewImpl::deactivateComponent, this));
				menuManager.addItem("Reset")
					->sigTriggered().connect(std::bind(&RTSDiagramViewImpl::resetComponent, this));
				if(isManagedRTC(selectionRTCs.front()->rtsComp->rtc_) == false){
					menuManager.addItem("Exit")
						->sigTriggered().connect(std::bind(&RTSDiagramViewImpl::finalizeComponent, this));
				}
				menuManager.addSeparator();
				menuManager.addItem("Start")
					->sigTriggered().connect(std::bind(&RTSDiagramViewImpl::startExecutionContext, this));
				menuManager.addItem("Stop")
					->sigTriggered().connect(std::bind(&RTSDiagramViewImpl::stopExecutionContext, this));
				menuManager.addSeparator();
			}
			menuManager.addItem("Remove")
				->sigTriggered().connect(std::bind(&RTSDiagramViewImpl::deleteSelectedRTSItem, this));

			menuManager.popupMenu()->popup(event->globalPos());

		} else if (!selectionRTSConnections.empty()) {
			menuManager.setNewPopupMenu(this);
			menuManager.addItem("Delete")
				->sigTriggered().connect(std::bind(&RTSDiagramViewImpl::deleteSelectedRTSItem, this));

			menuManager.popupMenu()->popup(event->globalPos());
		}
	}
}

void RTSDiagramViewImpl::mouseMoveEvent(QMouseEvent* event) {
	QPointF pos = mapToScene(event->pos());

	if (sourcePort) {
		QPointF sp = sourcePort->pos;
		dragPortLine->setLine(sp.x(), sp.y(), pos.x(), pos.y());
		RTSPortGItem* port = findTargetRTSPort(pos);
		if (port && !sourcePort->rtsPort->checkConnectablePort(port->rtsPort))
			setCursor(Qt::ForbiddenCursor);
		else
			setCursor(Qt::PointingHandCursor);

	} else if (targetMarker) {
		targetMarker->move(pos.x(), pos.y());

	} else {
		RTSPortGItem* port = findTargetRTSPort(pos);
		if (port) {
			setCursor(Qt::PointingHandCursor);
		} else {
			QGraphicsItem* gItem = scene.itemAt(pos.x(), pos.y(), transform());
			if (gItem) {
				if (findConnectionMarker(gItem)) {
					setCursor(Qt::ClosedHandCursor);
				} else {
					setCursor(Qt::ArrowCursor);
				}
			} else {
				setCursor(Qt::ArrowCursor);
			}
		}
	}
	QGraphicsView::mouseMoveEvent(event);
}

void RTSDiagramViewImpl::mouseReleaseEvent(QMouseEvent *event) {
	QPointF pos = mapToScene(event->pos());

	if (sourcePort) {
		dragPortLine->setVisible(false);
		RTSPortGItem* targetPort = findTargetRTSPort(pos);

		if (targetPort && sourcePort->rtsPort->checkConnectablePort(targetPort->rtsPort)) {
			if (sourcePort->rtsPort->connectedWith(targetPort->rtsPort)) {
				MessageView::instance()->putln(_("These are already connected."));

			} else {
				bool isAccepted = false;
				string name;
				vector<NamedValuePtr> propList;
				if (sourcePort->rtsPort->isServicePort && targetPort->rtsPort->isServicePort) {
					DDEBUG("ServicePort Connect");
					ServiceConnectorCreaterDialog createDialog;
					createDialog.setDisp(sourcePort->rtsPort, targetPort->rtsPort);
					createDialog.exec();
					isAccepted = createDialog.isAccepted;
					name = createDialog.nameLineEdit->text().toStdString();
					propList = createDialog.propList;

				} else {
					DDEBUG("DataPort Connect");
					DataConnectorCreaterDialog createDialog;
					createDialog.setDisp(sourcePort->rtsPort, targetPort->rtsPort);
					createDialog.exec();
					isAccepted = createDialog.isAccepted;
					name = createDialog.nameLineEdit->text().toStdString();
					propList = createDialog.propList;
				}

				if (isAccepted) {
					DDEBUG("RTSDiagramViewImpl::mouseReleaseEvent Accepted");
					string id = "";
					timeOutConnection.block();
					RTSConnection* rtsConnection = currentRTSItem->addRTSConnection(id, name,
						sourcePort->rtsPort, targetPort->rtsPort, propList);
					if (rtsConnection) {
						createConnectionGItem(rtsConnection, sourcePort, targetPort);
					}
					timeOutConnection.unblock();
				}
			}
		}
		sourcePort = 0;
	}
	targetMarker = 0;
	setDragMode(DragMode::NoDrag);
	setCursor(Qt::ArrowCursor);

	QGraphicsView::mouseReleaseEvent(event);
}

void RTSDiagramViewImpl::wheelEvent(QWheelEvent* event) {
	double dSteps = (double)event->delta() / 120.0;
	double scaleVal = 1.0;
	scaleVal -= (dSteps / 20.0);
	scale(scaleVal, scaleVal);
	QGraphicsView::wheelEvent(event);
}
/////
void RTSDiagramViewImpl::onnsViewItemSelectionChanged(const list<NamingContextHelper::ObjectInfo>& items) {
	nsViewSelections = items;
}

void RTSDiagramViewImpl::onRTSCompSelectionChange() {
	RTSCompGItem* singleSelectedRTC = 0;
	if (selectionRTCs.size() == 1)
		singleSelectedRTC = selectionRTCs.front();

	RTSConnectionGItem* singleSelectedConnection = 0;
	if (selectionRTSConnections.size() == 1)
		singleSelectedConnection = selectionRTSConnections.front();

	for (list<RTSConnectionGItem*>::iterator it = selectionRTSConnections.begin();
		it != selectionRTSConnections.end(); it++) {
		(*it)->showMarker(false);
	}
	selectionRTCs.clear();
	selectionRTSConnections.clear();

	QList<QGraphicsItem *> items = scene.selectedItems();
	for (QList<QGraphicsItem*>::iterator it = items.begin(); it != items.end(); it++) {
		RTSCompGItem* rtsComp = dynamic_cast<RTSCompGItem*>(*it);
		if (rtsComp) {
			selectionRTCs.push_back(rtsComp);
		} else {
			RTSConnectionGItem* rtsConnection = dynamic_cast<RTSConnectionGItem*>(*it);
			if (rtsConnection) {
				selectionRTSConnections.push_back(rtsConnection);
				rtsConnection->showMarker(true);
			}
		}
	}

	if (selectionRTCs.size() == 1 && singleSelectedRTC != selectionRTCs.front()) {
		RTSNameServerView* nsView = RTSNameServerView::instance();
		if (nsView) {
			nsView->setSelection(selectionRTCs.front()->rtsComp->name, selectionRTCs.front()->rtsComp->fullPath);
		}
	}

	if (selectionRTSConnections.size() == 1 && singleSelectedConnection != selectionRTSConnections.front()) {
		RTSNameServerView* nsView = RTSNameServerView::instance();
		if (nsView) {
			nsView->setSelection("", "");
		}
		RTSPropertiesView* propView = RTSPropertiesView::instance();
		if (propView) {
			RTSConnection* rtsConnection = selectionRTSConnections.front()->rtsConnection;
			propView->showConnectionProperties(rtsConnection->sourcePort->port, rtsConnection->id);
		}
	}
}

void RTSDiagramViewImpl::onRTSCompPositionChanged(const RTSCompGItem* rtsCompGItem) {
	list<RTSConnection*> rtsConnectionList;
	currentRTSItem->RTSCompToConnectionList(rtsCompGItem->rtsComp, rtsConnectionList, 1);

	for (list<RTSConnection*>::iterator it = rtsConnectionList.begin();
		it != rtsConnectionList.end(); it++) {
		RTSConnection* rtsConnection = *it;
		RTSConnectionGItem* gItem = rtsConnections.find(rtsConnection->id)->second.get();
		RTSPortGItem* sourcePort = rtsPortMap.find(rtsConnection->sourcePort)->second;
		if (!gItem->changePortPos(true, sourcePort->pos)) {
			rtsConnections.erase(rtsConnection->id);
			RTSPortGItem* targetPort = rtsPortMap.find(rtsConnection->targetPort)->second;
			rtsConnection->setPos = false;
			createConnectionGItem(rtsConnection, sourcePort, targetPort);
		}
	}

	rtsConnectionList.clear();
	currentRTSItem->RTSCompToConnectionList(rtsCompGItem->rtsComp, rtsConnectionList, 2);
	for (list<RTSConnection*>::iterator it = rtsConnectionList.begin();
		it != rtsConnectionList.end(); it++) {
		RTSConnection* rtsConnection = *it;
		RTSConnectionGItem* gItem = rtsConnections.find(rtsConnection->id)->second.get();
		RTSPortGItem* targetPort = rtsPortMap.find(rtsConnection->targetPort)->second;
		if (!gItem->changePortPos(false, targetPort->pos)) {
			rtsConnections.erase(rtsConnection->id);
			RTSPortGItem* sourcePort = rtsPortMap.find(rtsConnection->sourcePort)->second;
			rtsConnection->setPos = false;
			createConnectionGItem(rtsConnection, sourcePort, targetPort);
		}
	}
}

void RTSDiagramViewImpl::onActivated(bool on) {
	if (on)
		timer.start();
	else
		timer.stop();
}


void RTSDiagramViewImpl::onItemTreeViewSelectionChanged(const ItemList<RTSystemItem>& items) {
	RTSystemItem* firstItem = items.toSingle();

	if (firstItem && firstItem != currentRTSItem) {
		setCurrentRTSItem(firstItem);
	}
}

void RTSDiagramViewImpl::onRTSystemItemDetachedFromRoot() {
	currentRTSItem = nullptr;
	connectionOfRTSystemItemDetachedFromRoot.disconnect();
	updateView();
	setNewRTSItemDetector();
}
/////
RTSPortGItem* RTSDiagramViewImpl::findTargetRTSPort(QPointF& pos) {
	for (map<string, RTSCompGItemPtr>::iterator it = rtsComps.begin(); it != rtsComps.end(); it++) {
		map<string, RTSPortGItemPtr>& inPorts = it->second->inPorts;
		for (map<string, RTSPortGItemPtr>::iterator itr = inPorts.begin(); itr != inPorts.end(); itr++) {
			if (itr->second->sceneBoundingRect().contains(pos)) {
				return itr->second.get();
			}
		}
		map<string, RTSPortGItemPtr>& outPorts = it->second->outPorts;
		for (map<string, RTSPortGItemPtr>::iterator itr = outPorts.begin(); itr != outPorts.end(); itr++) {
			if (itr->second->sceneBoundingRect().contains(pos)) {
				return itr->second.get();
			}
		}
	}
  return 0;
>>>>>>> f102a65a
}

RTSConnectionMarkerItem* RTSDiagramViewImpl::findConnectionMarker(QGraphicsItem* gItem) {
	for (list<RTSConnectionGItem*>::iterator it = selectionRTSConnections.begin(); it != selectionRTSConnections.end(); it++) {
		RTSConnectionMarkerItem* marker = (*it)->findMarker(gItem);
		if (marker) {
			return marker;
		}
	}
  return 0;
}

<<<<<<< HEAD
void RTSDiagramViewImpl::onItemTreeViewSelectionChanged(const ItemList<RTSystemItem>& items) {
  RTSystemItem* firstItem = items.toSingle();

  if (firstItem && firstItem != currentRTSItem) {
    setCurrentRTSItem(firstItem);
  }
}

void RTSDiagramViewImpl::onRTSystemItemDetachedFromRoot() {
  currentRTSItem = nullptr;
  connectionOfRTSystemItemDetachedFromRoot.disconnect();
  updateView();
  setNewRTSItemDetector();
}
/////
RTSPortGItem* RTSDiagramViewImpl::findTargetRTSPort(QPointF& pos) {
  for (map<string, RTSCompGItemPtr>::iterator it = rtsComps.begin(); it != rtsComps.end(); it++) {
    map<string, RTSPortGItemPtr>& inPorts = it->second->inPorts;
    for (map<string, RTSPortGItemPtr>::iterator itr = inPorts.begin(); itr != inPorts.end(); itr++) {
      if (itr->second->sceneBoundingRect().contains(pos)) {
        return itr->second.get();
      }
    }
    map<string, RTSPortGItemPtr>& outPorts = it->second->outPorts;
    for (map<string, RTSPortGItemPtr>::iterator itr = outPorts.begin(); itr != outPorts.end(); itr++) {
      if (itr->second->sceneBoundingRect().contains(pos)) {
        return itr->second.get();
      }
    }
  }
  return 0;
}

RTSConnectionMarkerItem* RTSDiagramViewImpl::findConnectionMarker(QGraphicsItem* gItem) {
  for (list<RTSConnectionGItem*>::iterator it = selectionRTSConnections.begin(); it != selectionRTSConnections.end(); it++) {
    RTSConnectionMarkerItem* marker = (*it)->findMarker(gItem);
    if (marker) {
      return marker;
    }
  }
  return 0;
}

void RTSDiagramViewImpl::setNewRTSItemDetector() {
  itemAddedConnection.disconnect();

  if (!currentRTSItem) {
    ItemList<RTSystemItem> rtsItems;
    if (rtsItems.extractChildItems(RootItem::instance())) {
      setCurrentRTSItem(rtsItems[0]);
    } else {
      itemAddedConnection.reset(
        RootItem::instance()->sigItemAdded().connect(
          [&](Item* item) {
        if (!currentRTSItem) {
          auto rtsItem = dynamic_cast<RTSystemItem*>(item);
          if (rtsItem) {
            setCurrentRTSItem(rtsItem);
            itemAddedConnection.disconnect();
          }
        }
      }));
    }
  }
}

void RTSDiagramViewImpl::addRTSComp(NamingContextHelper::ObjectInfo& info, const QPointF& pos) {
  timeOutConnection.block();
  RTSComp* rtsComp = currentRTSItem->addRTSComp(info, pos);
  if (rtsComp) {
    RTSCompGItemPtr rtsCompGItem = new RTSCompGItem(rtsComp, this, pos);
    rtsComps[info.getFullPath()] = rtsCompGItem;
    scene.addItem(rtsCompGItem);

    RTSystemItem::RTSConnectionMap& connections = currentRTSItem->rtsConnections();
    for (RTSystemItem::RTSConnectionMap::iterator itr = connections.begin(); itr != connections.end(); itr++) {
      if (rtsConnections.find(itr->second->id) == rtsConnections.end()) {
        RTSConnection* rtsConnection = itr->second.get();
        RTSPortGItem* source = rtsPortMap.find(rtsConnection->sourcePort)->second;
        RTSPortGItem* target = rtsPortMap.find(rtsConnection->targetPort)->second;
        createConnectionGItem(rtsConnection, source, target);
      }
    }
  }
  updateView();
  timeOutConnection.unblock();
}

void RTSDiagramViewImpl::addRTSComp(RTSComp* rtsComp) {
  timeOutConnection.block();
  RTSCompGItemPtr rtsCompGItem = new RTSCompGItem(rtsComp, this, rtsComp->pos);
  rtsComps[rtsComp->fullPath] = rtsCompGItem;
  scene.addItem(rtsCompGItem);
  timeOutConnection.unblock();
}

void RTSDiagramViewImpl::deleteRTSComp(RTSCompGItem* rtsCompGItem) {
  timeOutConnection.block();
=======
void RTSDiagramViewImpl::setNewRTSItemDetector() {
    itemAddedConnection.disconnect();
    
    if(!currentRTSItem){
        ItemList<RTSystemItem> rtsItems;
        if(rtsItems.extractChildItems(RootItem::instance())){
            setCurrentRTSItem(rtsItems[0]);
        } else {
            itemAddedConnection.reset(
                RootItem::instance()->sigItemAdded().connect(
                    [&](Item* item){
                        if(!currentRTSItem){
                            auto rtsItem = dynamic_cast<RTSystemItem*>(item);
                            if(rtsItem){
                                setCurrentRTSItem(rtsItem);
                                itemAddedConnection.disconnect();
                            }
                        }
                    }));
        }
    }
}

void RTSDiagramViewImpl::addRTSComp(NamingContextHelper::ObjectInfo& info, const QPointF& pos) {
	timeOutConnection.block();
	RTSComp* rtsComp = currentRTSItem->addRTSComp(info, pos);
	if (rtsComp) {
		RTSCompGItemPtr rtsCompGItem = new RTSCompGItem(rtsComp, this, pos);
		rtsComps[info.getFullPath()] = rtsCompGItem;
		scene.addItem(rtsCompGItem);

		RTSystemItem::RTSConnectionMap& connections = currentRTSItem->rtsConnections();
		for (RTSystemItem::RTSConnectionMap::iterator itr = connections.begin(); itr != connections.end(); itr++) {
			if (rtsConnections.find(itr->second->id) == rtsConnections.end()) {
				RTSConnection* rtsConnection = itr->second.get();
				RTSPortGItem* source = rtsPortMap.find(rtsConnection->sourcePort)->second;
				RTSPortGItem* target = rtsPortMap.find(rtsConnection->targetPort)->second;
				createConnectionGItem(rtsConnection, source, target);
			}
		}
	}
	updateView();
	timeOutConnection.unblock();
}


void RTSDiagramViewImpl::addRTSComp(RTSComp* rtsComp) {
	timeOutConnection.block();
	RTSCompGItemPtr rtsCompGItem = new RTSCompGItem(rtsComp, this, rtsComp->pos);
	rtsComps[rtsComp->fullPath] = rtsCompGItem;
	scene.addItem(rtsCompGItem);
	timeOutConnection.unblock();
}

void RTSDiagramViewImpl::deleteRTSComp(RTSCompGItem* rtsCompGItem) {
    timeOutConnection.block();
>>>>>>> f102a65a

  list<RTSConnection*> rtsConnectionList;
  currentRTSItem->RTSCompToConnectionList(rtsCompGItem->rtsComp, rtsConnectionList);

  for (list<RTSConnection*>::iterator itr = rtsConnectionList.begin();
    itr != rtsConnectionList.end(); itr++) {
    map<string, RTSConnectionGItemPtr>::iterator it = rtsConnections.find((*itr)->id);
    if (it != rtsConnections.end())
      deleteRTSConnection(it->second);
  }

<<<<<<< HEAD
  const string name = rtsCompGItem->rtsComp->fullPath;
  currentRTSItem->deleteRTSComp(name);
  rtsComps.erase(name);
=======
		const string name = rtsCompGItem->rtsComp->fullPath;
		currentRTSItem->deleteRTSComp(name);
    rtsComps.erase(name);
>>>>>>> f102a65a

  timeOutConnection.unblock();
}

void RTSDiagramViewImpl::deleteRTSConnection(RTSConnectionGItem* rtsConnectionGItem) {
<<<<<<< HEAD
  timeOutConnection.block();

  rtsConnectionGItem->rtsConnection->disConnect();
  currentRTSItem->deleteRtsConnection(rtsConnectionGItem->rtsConnection);
=======
    timeOutConnection.block();
>>>>>>> f102a65a

  rtsConnections.erase(rtsConnectionGItem->rtsConnection->id);
  timeOutConnection.unblock();
}

void RTSDiagramViewImpl::deleteSelectedRTSItem() {
  disconnect(&scene, SIGNAL(selectionChanged()), self, SLOT(onRTSCompSelectionChange()));
  for (list<RTSConnectionGItem*>::iterator it = selectionRTSConnections.begin();
    it != selectionRTSConnections.end(); it++) {
    deleteRTSConnection(*it);
  }
  selectionRTSConnections.clear();
  for (list<RTSCompGItem*>::iterator it = selectionRTCs.begin();
    it != selectionRTCs.end(); it++) {
    deleteRTSComp(*it);
  }
  selectionRTCs.clear();
  updateView();
  connect(&scene, SIGNAL(selectionChanged()), self, SLOT(onRTSCompSelectionChange()));
}

<<<<<<< HEAD
void RTSDiagramViewImpl::createConnectionGItem(RTSConnection* rtsConnection,
  RTSPortGItem* sourcePort, RTSPortGItem* targetPort) {
  DDEBUG("RTSDiagramViewImpl::createConnectionGItem");
  RTSConnectionGItemPtr gItem = new RTSConnectionGItem(rtsConnection,
    rtsConnection->sourcePort->isInPort,
    sourcePort->pos,
    rtsConnection->targetPort->isInPort,
    targetPort->pos);

  scene.addItem(gItem);
  rtsConnections[rtsConnection->id] = gItem;
}

void RTSDiagramViewImpl::onTime() {
  if (!currentRTSItem)
    return;

  bool doConnectionCheck = true;
  /**
  This is a temporary code to avoid a crach.
  The crach may be caused by the accesses to non-thread-safe objects
  of omniORB or OpenRTM from the main thread and simulation threads.
  */
  if (SimulatorItem::findActiveSimulatorItemFor(currentRTSItem)) {
    doConnectionCheck = false;
  }

  if (doConnectionCheck) {
    bool modified = false;
    for (map<string, RTSCompGItemPtr>::iterator it = rtsComps.begin();
      it != rtsComps.end(); it++) {
      if (!currentRTSItem->compIsAlive(it->second->rtsComp)) {
        if (!it->second->effect->isEnabled()) {
          // it->second->effect->setEnabled(true);
          modified = true;
        } else {
          deleteRTSComp(it->second);
        }
      } else {
        if (it->second->effect->isEnabled()) {
          //  it->second->effect->setEnabled(false);
          modified = true;
        }
      }
    }

    if (currentRTSItem->connectionCheck())
      modified = true;

    if (modified)
      updateView();
  }
=======
void RTSDiagramViewImpl::deleteSelectedRTSItem() {
    disconnect(&scene, SIGNAL(selectionChanged()), self, SLOT(onRTSCompSelectionChange()));
    for(list<RTSConnectionGItem*>::iterator it = selectionRTSConnections.begin();
            it != selectionRTSConnections.end(); it++){
        deleteRTSConnection(*it);
    }
    selectionRTSConnections.clear();
    for(list<RTSCompGItem*>::iterator it= selectionRTCs.begin();
            it != selectionRTCs.end(); it++){
        deleteRTSComp(*it);
    }
    selectionRTCs.clear();
		updateView();
		connect(&scene, SIGNAL(selectionChanged()), self, SLOT(onRTSCompSelectionChange()));
}

void RTSDiagramViewImpl::createConnectionGItem(RTSConnection* rtsConnection,
        RTSPortGItem* sourcePort, RTSPortGItem* targetPort) {
    RTSConnectionGItemPtr gItem = new RTSConnectionGItem(rtsConnection,
            rtsConnection->sourcePort->isInPort,
            sourcePort->pos,
            rtsConnection->targetPort->isInPort,
            targetPort->pos);
>>>>>>> f102a65a

  for (map<string, RTSCompGItemPtr>::iterator it = rtsComps.begin();
    it != rtsComps.end(); it++) {
    it->second->stateCheck();
  }
}

<<<<<<< HEAD
void RTSDiagramViewImpl::setCurrentRTSItem(RTSystemItem* item) {
  timer.setInterval(item->pollingCycle);

  currentRTSItem = item;
  connectionOfRTSystemItemDetachedFromRoot.reset(
    item->sigDetachedFromRoot().connect(
      [&]() { onRTSystemItemDetachedFromRoot(); }));
  updateView();
}

void RTSDiagramViewImpl::updateView() {
  DDEBUG("RTSDiagramViewImpl::updateView");
  timeOutConnection.block();
  rtsComps.clear();
  rtsConnections.clear();
  rtsPortMap.clear();
  if (currentRTSItem) {
    setBackgroundBrush(QBrush(Qt::white));
    map<string, RTSCompPtr>& comps = currentRTSItem->rtsComps();
    for (map<string, RTSCompPtr>::iterator itr = comps.begin(); itr != comps.end(); itr++) {
      addRTSComp(itr->second.get());
    }
    RTSystemItem::RTSConnectionMap& connections = currentRTSItem->rtsConnections();
    for (RTSystemItem::RTSConnectionMap::iterator itr = connections.begin();
      itr != connections.end(); itr++) {
      DDEBUG("RTSDiagramViewImpl::updateView find connection")
        if (rtsConnections.find(itr->second->id) == rtsConnections.end()) {
          RTSConnection* rtsConnection = itr->second.get();
          RTSPortGItem* source = rtsPortMap.find(rtsConnection->sourcePort)->second;
          RTSPortGItem* target = rtsPortMap.find(rtsConnection->targetPort)->second;
          createConnectionGItem(rtsConnection, source, target);
        }
    }
    setAcceptDrops(true);
  } else {
    setBackgroundBrush(QBrush(Qt::gray));
    setAcceptDrops(false);
  }
  timeOutConnection.unblock();
}

void RTSDiagramViewImpl::updateSetting() {
  DDEBUG("RTSDiagramViewImpl::updateSetting");

  MappingPtr appVars = AppConfig::archive()->openMapping("OpenRTM");
  int pPeriod = appVars->get("pollingCycle", 500);
  if (pollingPeriod != pPeriod) {
    timer.stop();
    timer.setInterval(pPeriod);
    pPeriod = pollingPeriod;
    timer.start();
  }
}
/////
void RTSDiagramViewImpl::activateComponent() {
  RTSCompGItem* target = selectionRTCs.front();
  if (target->rtsComp->activateComponent() == false) {
    QMessageBox::information(this, _("Activate"), _("Activation of target component FAILED."));
  }
}

void RTSDiagramViewImpl::deactivateComponent() {
  RTSCompGItem* target = selectionRTCs.front();
  if (target->rtsComp->deactivateComponent() == false) {
    QMessageBox::information(this, _("Deactivate"), _("Deactivation of target component FAILED."));
  }
}

void RTSDiagramViewImpl::resetComponent() {
  RTSCompGItem* target = selectionRTCs.front();
  if (target->rtsComp->resetComponent() == false) {
    QMessageBox::information(this, _("Reset"), _("FAILED to reset target component."));
  }
}

void RTSDiagramViewImpl::finalizeComponent() {
  RTSCompGItem* target = selectionRTCs.front();
  if (target->rtsComp->finalizeComponent() == false) {
    QMessageBox::information(this, _("Exit"), _("FAILED to exit target component."));
  }
  deleteSelectedRTSItem();
}

void RTSDiagramViewImpl::startExecutionContext() {
  RTSCompGItem* target = selectionRTCs.front();
  if (target->rtsComp->startExecutionContext() == false) {
    QMessageBox::information(this, _("Start"), _("FAILED to start ExecutionContext."));
  }
}

void RTSDiagramViewImpl::stopExecutionContext() {
  RTSCompGItem* target = selectionRTCs.front();
  if (target->rtsComp->stopExecutionContext() == false) {
    QMessageBox::information(this, _("Start"), _("FAILED to stop ExecutionContext."));
  }
}
//////////
RTSCompGItem::RTSCompGItem(RTSComp* rtsComp, RTSDiagramViewImpl* impl, const QPointF& pos) :
  impl(impl), rtsComp(rtsComp) {
  effect = new QGraphicsOpacityEffect;
  effect->setOpacity(0.3);
  setGraphicsEffect(effect);
  if (rtsComp->rtc_)
    effect->setEnabled(false);
  else
    effect->setEnabled(true);

  create(pos);
  positionChangeConnection = sigPositionChanged.connect(
    std::bind(&RTSDiagramViewImpl::onRTSCompPositionChanged, impl, _1));
}

RTSCompGItem::~RTSCompGItem() {
  positionChangeConnection.disconnect();
  for (map<string, RTSPortGItemPtr>::iterator it = inPorts.begin();
    it != inPorts.end(); it++) {
    impl->rtsPortMap.erase(it->second->rtsPort);
  }
  for (map<string, RTSPortGItemPtr>::iterator it = outPorts.begin();
    it != outPorts.end(); it++) {
    impl->rtsPortMap.erase(it->second->rtsPort);
  }
}

void RTSCompGItem::create(const QPointF& pos) {
  QGraphicsTextItem * text = new QGraphicsTextItem(QString(rtsComp->name.c_str()));
  int height = correctTextY();
  text->setPos(0 + pos.x(), height + 5 + pos.y());
  addToGroup(text);

  rect = new QGraphicsRectItem(7, 7, 50, height);
  int rectX = (text->boundingRect().width() / 2 - 50 / 2) - 5;
  rect->setPos(rectX + pos.x(), pos.y());
  rect->setPen(QPen(QColor("darkgray")));
  addToGroup(rect);
  setFlags(QGraphicsItem::ItemIsMovable | QGraphicsItem::ItemIsSelectable | QGraphicsItem::ItemSendsScenePositionChanges);

  int i = 0;
  for (vector<RTSPortPtr>::iterator it = rtsComp->inPorts.begin(); it != rtsComp->inPorts.end(); it++, i++) {
    RTSPort* inPort = *it;
    string portName = string(inPort->name);
    RTCCommonUtil::splitPortName(portName);
    text = new QGraphicsTextItem(QString(portName.c_str()));
    int x = rectX + pos.x() - text->boundingRect().width();
    int y = 25 * i - 7 * i - 3 + pos.y();
    text->setPos(x, y);
    addToGroup(text);
=======
void RTSDiagramViewImpl::onTime() {
    if(!currentRTSItem)
        return;
>>>>>>> f102a65a

    RTSPortGItemPtr inPortGItem = new RTSPortGItem(inPort);
    inPortGItem->create(rectX, pos, i, RTSPortGItem::INPORT);
    addToGroup(inPortGItem);
    inPorts[inPort->name] = inPortGItem;
    impl->rtsPortMap[inPort] = inPortGItem.get();
  }

  i = 0;
  for (vector<RTSPortPtr>::iterator it = rtsComp->outPorts.begin(); it != rtsComp->outPorts.end(); it++, i++) {
    RTSPort* outPort = *it;
    string portName = string(outPort->name);
    RTCCommonUtil::splitPortName(portName);
    text = new QGraphicsTextItem(QString(portName.c_str()));
    int r = 7 * i;
    int x = rectX + 66 + pos.x();
    int y = 25 * i - r - 3 + pos.y();
    text->setPos(x, y);
    addToGroup(text);

    RTSPortGItemPtr outPortGItem = new RTSPortGItem(outPort);
    if (outPort->isServicePort) {
      outPortGItem->create(rectX, pos, i, RTSPortGItem::SERVICEPORT);
    } else {
      outPortGItem->create(rectX, pos, i, RTSPortGItem::OUTPORT);
    }
    addToGroup(outPortGItem);
    outPorts[outPort->name] = outPortGItem;
    impl->rtsPortMap[outPort] = outPortGItem.get();
  }

<<<<<<< HEAD
  stateCheck();
}
//////////
RTSDiagramView::RTSDiagramView() {
  impl = new RTSDiagramViewImpl(this);
}

RTSDiagramView::~RTSDiagramView() {
  delete impl;
}

RTSDiagramView* RTSDiagramView::instance() {
  return ViewManager::findView<RTSDiagramView>();
}
=======
    if(doConnectionCheck){
        bool modified=false;
        for(map<string, RTSCompGItemPtr>::iterator it = rtsComps.begin();
            it != rtsComps.end(); it++){
            if(!currentRTSItem->compIsAlive(it->second->rtsComp)){
                if(!it->second->effect->isEnabled()){
                    // it->second->effect->setEnabled(true);
                    modified=true;
								} else {
									deleteRTSComp(it->second);
								}
            }else{
                if(it->second->effect->isEnabled()){
                    //  it->second->effect->setEnabled(false);
                    modified=true;
                }
            }
        }
        
        if(currentRTSItem->connectionCheck())
            modified = true;
        
        if(modified)
            updateView();
    }
>>>>>>> f102a65a

void RTSDiagramView::onActivated() {
  impl->setNewRTSItemDetector();
}

<<<<<<< HEAD
void RTSDiagramView::onDeactivated() {
  impl->itemAddedConnection.disconnect();
}

void RTSDiagramView::onRTSCompSelectionChange() {
  impl->onRTSCompSelectionChange();
}

void RTSDiagramView::updateView() {
  impl->updateView();
}

void RTSDiagramView::updateSetting() {
  impl->updateSetting();
}

bool RTSDiagramView::storeState(Archive& archive) {
  if (impl->currentRTSItem) {
    archive.writeItemId("currentRTSItem", impl->currentRTSItem);
  }
  return true;
}

bool RTSDiagramView::restoreState(const Archive& archive) {
  RTSystemItem* item = archive.findItem<RTSystemItem>("currentRTSItem");
  if (item) {
    impl->setCurrentRTSItem(item);
  }
  return true;
}

void RTSDiagramView::initializeClass(ExtensionManager* ext) {
  ext->viewManager().registerClass<RTSDiagramView>(
    "RTSDiagramView", N_("RTC Diagram"), ViewManager::SINGLE_OPTIONAL);
}

////////////////////
SettingDialog::SettingDialog() {
  chkLog = new QCheckBox(_("Log Output"));
  QLabel* lblLevel = new QLabel(_("Log Level:"));
  cmbLogLevel = new QComboBox();
  cmbLogLevel->addItem("SILENT");
  cmbLogLevel->addItem("FATAL");
  cmbLogLevel->addItem("ERROR");
  cmbLogLevel->addItem("WARN");
  cmbLogLevel->addItem("INFO");
  cmbLogLevel->addItem("DEBUG");
  cmbLogLevel->addItem("TRACE");
  cmbLogLevel->addItem("VERBOSE");
  cmbLogLevel->addItem("PARANOID");

  QLabel* lblName = new QLabel(_("VendorName:"));
  leName = new QLineEdit;
  QLabel* lblVersion = new QLabel(_("Version:"));
  leVersion = new QLineEdit;
  QLabel* lblPolling = new QLabel(_("Polling Cycle:"));
  lePoling = new QLineEdit;
  QLabel* lblUnit = new QLabel("ms");
#ifndef OPENRTM_VERSION11
  QLabel* lblHeartBeat = new QLabel(_("Heartbeat Period:"));
  leHeartBeat = new QLineEdit;
  QLabel* lblUnitHb = new QLabel("ms");
#endif

  QFrame* frmDetail = new QFrame;
  QGridLayout* gridSubLayout = new QGridLayout(frmDetail);
  gridSubLayout->addWidget(chkLog, 0, 0, 1, 1);
  gridSubLayout->addWidget(lblLevel, 0, 1, 1, 1);
  gridSubLayout->addWidget(cmbLogLevel, 0, 2, 1, 1);
  gridSubLayout->addWidget(lblName, 1, 0, 1, 1);
  gridSubLayout->addWidget(leName, 1, 1, 1, 2);
  gridSubLayout->addWidget(lblVersion, 2, 0, 1, 1);
  gridSubLayout->addWidget(leVersion, 2, 1, 1, 2);
  gridSubLayout->addWidget(lblPolling, 3, 0, 1, 1);
  gridSubLayout->addWidget(lePoling, 3, 1, 1, 2);
  gridSubLayout->addWidget(lblUnit, 3, 3, 1, 1);
#ifndef OPENRTM_VERSION11
  gridSubLayout->addWidget(lblHeartBeat, 4, 0, 1, 1);
  gridSubLayout->addWidget(leHeartBeat, 4, 1, 1, 2);
  gridSubLayout->addWidget(lblUnitHb, 4, 3, 1, 1);
#endif
  //
  QFrame* frmButton = new QFrame;
  QPushButton* okButton = new QPushButton(_("&OK"));
  okButton->setDefault(true);
  QPushButton* cancelButton = new QPushButton(_("&Cancel"));
  QHBoxLayout* buttonBotLayout = new QHBoxLayout(frmButton);
  buttonBotLayout->addWidget(cancelButton);
  buttonBotLayout->addStretch();
  buttonBotLayout->addWidget(okButton);

  QVBoxLayout* mainLayout = new QVBoxLayout;
  mainLayout->addWidget(frmDetail);
  mainLayout->addWidget(frmButton);
  setLayout(mainLayout);

  connect(okButton, SIGNAL(clicked()), this, SLOT(oKClicked()));
  connect(cancelButton, SIGNAL(clicked()), this, SLOT(rejected()));
  connect(this, SIGNAL(rejected()), this, SLOT(rejected()));
  connect(chkLog, SIGNAL(clicked(bool)), this, SLOT(logChanged(bool)));

  setWindowTitle(_("OpenRTM Preferences"));
  /////
  MappingPtr appVars = AppConfig::archive()->openMapping("OpenRTM");
  leName->setText(QString::fromStdString(appVars->get("defaultVendor", "AIST")));
  leVersion->setText(QString::fromStdString(appVars->get("defaultVersion", "1.0.0")));
  lePoling->setText(QString::number(appVars->get("pollingCycle", 500)));
#ifndef OPENRTM_VERSION11
  leHeartBeat->setText(QString::number(appVars->get("heartBeatPeriod", 500)));
#endif
  chkLog->setChecked(appVars->get("outputLog", false));
  cmbLogLevel->setCurrentText(QString::fromStdString(appVars->get("logLevel", "INFO")));
  cmbLogLevel->setEnabled(chkLog->isChecked());
}

void SettingDialog::logChanged(bool state) {
  cmbLogLevel->setEnabled(chkLog->isChecked());
}

void SettingDialog::oKClicked() {
  AppConfig::archive()->openMapping("OpenRTM")->write("defaultVendor", leName->text().toStdString(), DOUBLE_QUOTED);
  AppConfig::archive()->openMapping("OpenRTM")->write("defaultVersion", leVersion->text().toStdString(), DOUBLE_QUOTED);
  AppConfig::archive()->openMapping("OpenRTM")->write("pollingCycle", lePoling->text().toInt());
#ifndef OPENRTM_VERSION11
  AppConfig::archive()->openMapping("OpenRTM")->write("heartBeatPeriod", leHeartBeat->text().toInt());
#endif
  AppConfig::archive()->openMapping("OpenRTM")->write("outputLog", chkLog->isChecked());
  AppConfig::archive()->openMapping("OpenRTM")->write("logLevel", cmbLogLevel->currentText().toStdString());
  //
  RTSDiagramView::instance()->updateSetting();
  close();
}

void SettingDialog::rejected() {
  close();
}
=======
void RTSDiagramViewImpl::setCurrentRTSItem(RTSystemItem* item) {
  timer.setInterval(item->pollingCycle);

  currentRTSItem = item;
  connectionOfRTSystemItemDetachedFromRoot.reset(
      item->sigDetachedFromRoot().connect(
          [&](){ onRTSystemItemDetachedFromRoot(); }));
  updateView();
}

void RTSDiagramViewImpl::updateView() {
    timeOutConnection.block();
    rtsComps.clear();
    rtsConnections.clear();
    rtsPortMap.clear();
    if(currentRTSItem){
        setBackgroundBrush(QBrush(Qt::white));
        map<string, RTSCompPtr>& comps = currentRTSItem->rtsComps();
        for(map<string, RTSCompPtr>::iterator itr = comps.begin(); itr != comps.end(); itr++){
            addRTSComp(itr->second.get());
        }
        RTSystemItem::RTSConnectionMap& connections = currentRTSItem->rtsConnections();
        for(RTSystemItem::RTSConnectionMap::iterator itr = connections.begin();
                itr != connections.end(); itr++){
            if(rtsConnections.find(itr->second->id)==rtsConnections.end()){
                RTSConnection* rtsConnection = itr->second.get();
                RTSPortGItem* source = rtsPortMap.find(rtsConnection->sourcePort)->second;
                RTSPortGItem* target = rtsPortMap.find(rtsConnection->targetPort)->second;
                createConnectionGItem(rtsConnection, source, target);
            }
        }
        setAcceptDrops(true);
    }else{
        setBackgroundBrush(QBrush(Qt::gray));
        setAcceptDrops(false);
    }
    timeOutConnection.unblock();
}
/////
void RTSDiagramViewImpl::activateComponent() {
	RTSCompGItem* target = selectionRTCs.front();
	if (target->rtsComp->activateComponent() == false) {
		QMessageBox::information(this, _("Activate"), _("Activation of target component FAILED."));
	}
}

void RTSDiagramViewImpl::deactivateComponent() {
	RTSCompGItem* target = selectionRTCs.front();
	if (target->rtsComp->deactivateComponent() == false) {
		QMessageBox::information(this, _("Deactivate"), _("Deactivation of target component FAILED."));
	}
}

void RTSDiagramViewImpl::resetComponent() {
	RTSCompGItem* target = selectionRTCs.front();
	if (target->rtsComp->resetComponent() == false) {
		QMessageBox::information(this, _("Reset"), _("FAILED to reset target component."));
	}
}

void RTSDiagramViewImpl::finalizeComponent() {
	RTSCompGItem* target = selectionRTCs.front();
	if (target->rtsComp->finalizeComponent() == false) {
		QMessageBox::information(this, _("Exit"), _("FAILED to exit target component."));
	}
	deleteSelectedRTSItem();
}

void RTSDiagramViewImpl::startExecutionContext() {
	RTSCompGItem* target = selectionRTCs.front();
	if (target->rtsComp->startExecutionContext() == false) {
		QMessageBox::information(this, _("Start"), _("FAILED to start ExecutionContext."));
	}
}

void RTSDiagramViewImpl::stopExecutionContext() {
	RTSCompGItem* target = selectionRTCs.front();
	if (target->rtsComp->stopExecutionContext() == false) {
		QMessageBox::information(this, _("Start"), _("FAILED to stop ExecutionContext."));
	}
}
//////////
RTSCompGItem::RTSCompGItem(RTSComp* rtsComp, RTSDiagramViewImpl* impl, const QPointF& pos) :
	impl(impl), rtsComp(rtsComp) {
	effect = new QGraphicsOpacityEffect;
	effect->setOpacity(0.3);
	setGraphicsEffect(effect);
	if (rtsComp->rtc_)
		effect->setEnabled(false);
	else
		effect->setEnabled(true);

	create(pos);
	positionChangeConnection = sigPositionChanged.connect(
		std::bind(&RTSDiagramViewImpl::onRTSCompPositionChanged, impl, _1));
}

RTSCompGItem::~RTSCompGItem() {
	positionChangeConnection.disconnect();
	for (map<string, RTSPortGItemPtr>::iterator it = inPorts.begin();
		it != inPorts.end(); it++) {
		impl->rtsPortMap.erase(it->second->rtsPort);
	}
	for (map<string, RTSPortGItemPtr>::iterator it = outPorts.begin();
		it != outPorts.end(); it++) {
		impl->rtsPortMap.erase(it->second->rtsPort);
	}
}

void RTSCompGItem::create(const QPointF& pos) {
	QGraphicsTextItem * text = new QGraphicsTextItem(QString(rtsComp->name.c_str()));
	int height = correctTextY();
	text->setPos(0 + pos.x(), height + 5 + pos.y());
	addToGroup(text);

	rect = new QGraphicsRectItem(7, 7, 50, height);
	int rectX = (text->boundingRect().width() / 2 - 50 / 2) - 5;
	rect->setPos(rectX + pos.x(), pos.y());
	rect->setPen(QPen(QColor("darkgray")));
	addToGroup(rect);
	setFlags(QGraphicsItem::ItemIsMovable | QGraphicsItem::ItemIsSelectable | QGraphicsItem::ItemSendsScenePositionChanges);

	int i = 0;
	for (vector<RTSPortPtr>::iterator it = rtsComp->inPorts.begin(); it != rtsComp->inPorts.end(); it++, i++) {
		RTSPort* inPort = *it;
		string portName = string(inPort->name);
		RTCCommonUtil::splitPortName(portName);
		text = new QGraphicsTextItem(QString(portName.c_str()));
		int x = rectX + pos.x() - text->boundingRect().width();
		int y = 25 * i - 7 * i - 3 + pos.y();
		text->setPos(x, y);
		addToGroup(text);

		RTSPortGItemPtr inPortGItem = new RTSPortGItem(inPort);
		inPortGItem->create(rectX, pos, i, RTSPortGItem::INPORT);
		addToGroup(inPortGItem);
		inPorts[inPort->name] = inPortGItem;
		impl->rtsPortMap[inPort] = inPortGItem.get();
	}

	i = 0;
	for (vector<RTSPortPtr>::iterator it = rtsComp->outPorts.begin(); it != rtsComp->outPorts.end(); it++, i++) {
		RTSPort* outPort = *it;
		string portName = string(outPort->name);
		RTCCommonUtil::splitPortName(portName);
		text = new QGraphicsTextItem(QString(portName.c_str()));
		int r = 7 * i;
		int x = rectX + 66 + pos.x();
		int y = 25 * i - r - 3 + pos.y();
		text->setPos(x, y);
		addToGroup(text);

		RTSPortGItemPtr outPortGItem = new RTSPortGItem(outPort);
		if (outPort->isServicePort) {
			outPortGItem->create(rectX, pos, i, RTSPortGItem::SERVICEPORT);
		} else {
			outPortGItem->create(rectX, pos, i, RTSPortGItem::OUTPORT);
		}
		addToGroup(outPortGItem);
		outPorts[outPort->name] = outPortGItem;
		impl->rtsPortMap[outPort] = outPortGItem.get();
	}

	stateCheck();
}
//////////
RTSDiagramView::RTSDiagramView() {
	impl = new RTSDiagramViewImpl(this);
}

RTSDiagramView::~RTSDiagramView() {
	delete impl;
}

RTSDiagramView* RTSDiagramView::instance() {
	return ViewManager::findView<RTSDiagramView>();
}

void RTSDiagramView::onActivated() {
	impl->setNewRTSItemDetector();
}


void RTSDiagramView::onDeactivated() {
	impl->itemAddedConnection.disconnect();
}

void RTSDiagramView::onRTSCompSelectionChange() {
	impl->onRTSCompSelectionChange();
}

void RTSDiagramView::updateView() {
	impl->updateView();
}

bool RTSDiagramView::storeState(Archive& archive) {
  if(impl->currentRTSItem){
    archive.writeItemId("currentRTSItem", impl->currentRTSItem);
  }
  return true;
}

bool RTSDiagramView::restoreState(const Archive& archive) {
  RTSystemItem* item = archive.findItem<RTSystemItem>("currentRTSItem");
  if(item){
    impl->setCurrentRTSItem(item);
  }
  return true;
}

void RTSDiagramView::initializeClass(ExtensionManager* ext) {
	ext->viewManager().registerClass<RTSDiagramView>(
		"RTSDiagramView", N_("RTC Diagram"), ViewManager::SINGLE_OPTIONAL);
}
////////////////////
SettingDialog::SettingDialog() {
  QLabel* lblName = new QLabel(_("VendorName:"));
  leName = new QLineEdit;
  QLabel* lblVersion = new QLabel(_("Version:"));
  leVersion = new QLineEdit;
  QLabel* lblPolling = new QLabel(_("Polling Cycle:"));
  lePoling = new QLineEdit;
  QLabel* lblUnit = new QLabel("ms");
#ifndef OPENRTM_VERSION11
  QLabel* lblHeartBeat = new QLabel(_("Heartbeat Period:"));
  leHeartBeat = new QLineEdit;
  QLabel* lblUnitHb = new QLabel("ms");
#endif
  chkLog = new QCheckBox(_("Log Output"));

  QFrame* frmDetail = new QFrame;
  QGridLayout* gridSubLayout = new QGridLayout(frmDetail);
  gridSubLayout->addWidget(chkLog, 0, 0, 1, 1);
  gridSubLayout->addWidget(lblName, 1, 0, 1, 1);
  gridSubLayout->addWidget(leName, 1, 1, 1, 1);
  gridSubLayout->addWidget(lblVersion, 2, 0, 1, 1);
  gridSubLayout->addWidget(leVersion, 2, 1, 1, 1);
  gridSubLayout->addWidget(lblPolling, 3, 0, 1, 1);
  gridSubLayout->addWidget(lePoling, 3, 1, 1, 1);
  gridSubLayout->addWidget(lblUnit, 3, 2, 1, 1);
#ifndef OPENRTM_VERSION11
  gridSubLayout->addWidget(lblHeartBeat, 4, 0, 1, 1);
  gridSubLayout->addWidget(leHeartBeat, 4, 1, 1, 1);
  gridSubLayout->addWidget(lblUnitHb, 4, 2, 1, 1);
#endif
  //
  QFrame* frmButton = new QFrame;
  QPushButton* okButton = new QPushButton(_("&OK"));
  okButton->setDefault(true);
  QPushButton* cancelButton = new QPushButton(_("&Cancel"));
  QHBoxLayout* buttonBotLayout = new QHBoxLayout(frmButton);
  buttonBotLayout->addWidget(cancelButton);
  buttonBotLayout->addStretch();
  buttonBotLayout->addWidget(okButton);

  QVBoxLayout* mainLayout = new QVBoxLayout;
  mainLayout->addWidget(frmDetail);
  mainLayout->addWidget(frmButton);
  setLayout(mainLayout);

  connect(okButton, SIGNAL(clicked()), this, SLOT(oKClicked()));
  connect(cancelButton, SIGNAL(clicked()), this, SLOT(rejected()));
  connect(this, SIGNAL(rejected()), this, SLOT(rejected()));

  setWindowTitle(_("OpenRTM Preferences"));
  /////
  MappingPtr appVars = AppConfig::archive()->openMapping("OpenRTM");
  leName->setText(QString::fromStdString(appVars->get("defaultVendor", "AIST")));
  leVersion->setText(QString::fromStdString(appVars->get("defaultVersion", "1.0.0")));
  lePoling->setText(QString::number(appVars->get("pollingCycle", 500)));
#ifndef OPENRTM_VERSION11
  leHeartBeat->setText(QString::number(appVars->get("heartBeatPeriod", 500)));
#endif
  chkLog->setChecked(appVars->get("outputLog", false));
}

void SettingDialog::oKClicked() {
  AppConfig::archive()->openMapping("OpenRTM")->write("defaultVendor", leName->text().toStdString(), DOUBLE_QUOTED);
  AppConfig::archive()->openMapping("OpenRTM")->write("defaultVersion", leVersion->text().toStdString(), DOUBLE_QUOTED);
  AppConfig::archive()->openMapping("OpenRTM")->write("pollingCycle", lePoling->text().toInt());
#ifndef OPENRTM_VERSION11
  AppConfig::archive()->openMapping("OpenRTM")->write("heartBeatPeriod", leHeartBeat->text().toInt());
#endif
  AppConfig::archive()->openMapping("OpenRTM")->write("outputLog", chkLog->isChecked());
  close();
}

void SettingDialog::rejected() {
  close();
}
>>>>>>> f102a65a

}<|MERGE_RESOLUTION|>--- conflicted
+++ resolved
@@ -35,7 +35,6 @@
 using namespace std;
 using namespace std::placeholders;
 using namespace RTC;
-using boost::format;
 
 namespace cnoid {
 
@@ -47,20 +46,14 @@
     pen.setColor(QColor("black"));
     pen.setWidth(1);
     setPen(pen);
-<<<<<<< HEAD
     cx = (x1 + x2) / 2.0;
     cy = (y1 + y2) / 2.0;
-=======
-    cx = (x1+x2) /2.0;
-    cy = (y1+y2) /2.0;
->>>>>>> f102a65a
   }
 
   ~RTSConnectionLineItem() {
     // cout << "delete LineItem" <<endl;
   }
 
-<<<<<<< HEAD
   void update() {
     setLine(x1, y1, x2, y2);
     cx = (x1 + x2) / 2.0;
@@ -79,25 +72,6 @@
 
   qreal x1, x2, y1, y2;
   qreal cx, cy;
-=======
-  void update(){
-    setLine(x1,y1,x2,y2);
-    cx = (x1+x2) /2.0;
-    cy = (y1+y2) /2.0;
-  }
-
-  void setPos(qreal x1_, qreal y1_, qreal x2_, qreal y2_) 
-		{ x1 = x1_; y1 = y1_; x2 = x2_; y2 = y2_; update(); }
-  void setSx(qreal x_){ x1 = x_; update(); }
-  void setEx(qreal x_){ x2 = x_; update(); }
-  void setSy(qreal y_){ y1 = y_; update(); }
-  void setEy(qreal y_){ y2 = y_; update(); }
-  void moveX(qreal x_){ x1 = x2 = x_; update(); }
-  void moveY(qreal y_){ y1 = y2 = y_; update(); }
-
-  qreal x1,x2,y1,y2;
-  qreal cx,cy;
->>>>>>> f102a65a
 };
 
 class RTSConnectionMarkerItem : public QGraphicsRectItem {
@@ -108,7 +82,6 @@
   static const int size = 6;
 
   RTSConnectionMarkerItem(qreal x, qreal y, markerType type_) :
-<<<<<<< HEAD
     QGraphicsRectItem(x - size / 2, y - size / 2, size, size),
     type(type_) {
     setBrush(QBrush(QColor("black")));
@@ -180,80 +153,6 @@
       pos[i - 1](0) = line[i]->x1;
       pos[i - 1](1) = line[i]->y1;
     }
-=======
-    QGraphicsRectItem(x-size/2, y-size/2, size, size), type(type_) {
-    setBrush(QBrush(QColor("black")));
-    if(type!=UNMOVABLE)
-      setFlags(QGraphicsItem::ItemIsMovable);
-  }
-
-  ~RTSConnectionMarkerItem(){
-    //cout << "delete MarkerItem" <<endl;
-  }
-
-  void setPos(qreal x, qreal y){ setRect( x-size/2, y-size/2, size, size); }
-  void move(qreal x, qreal y){
-    switch(type){
-    case UNMOVABLE:
-      return;
-    case HORIZONTAL:
-      setPos(x, rect().center().y());
-      sigPositionChanged(this);
-      break;
-    case VERTIAL:
-      setPos( rect().center().x(), y);
-      sigPositionChanged(this);
-      break;
-    }
-  }
-};
-////////////////////
-class RTSConnectionGItem : public QGraphicsItemGroup, public Referenced {
-public :
-  enum lineType { THREEPARTS_TYPE, FIVEPARTS_TYPE };
-  const qreal xxoffset = 5;
-
-  RTSConnectionGItem(RTSConnection* rtsConnection, bool sIsLeft, QPointF s, bool tIsLeft, QPointF t);
-  ~RTSConnectionGItem();
-
-  void paint (QPainter *painter, const QStyleOptionGraphicsItem *option, QWidget *widget){
-    QStyleOptionGraphicsItem myoption(*option);
-    myoption.state &= !QStyle::State_Selected;
-    QGraphicsItemGroup::paint(painter, &myoption, widget);
-  };
-
-  QPainterPath shape() const {
-    QPainterPath ret;
-    for(int i=0; i<5; i++){
-      if(line[i]){
-        QGraphicsLineItem atari(line[i]->line());
-        atari.setPen(QPen(QBrush(Qt::black), 10));
-        ret.addPath(atari.shape());
-      }
-    }
-    return ret;
-  };
-
-  QRectF boundingRect() const {
-    QRectF rect;
-    for(int i=0; i<5; i++){
-      if(line[i]){
-        QGraphicsLineItem atari(line[i]->line());
-        atari.setPen(QPen(QBrush(Qt::black), 10));
-        rect |= atari.boundingRect();
-      }
-    }
-    return rect;
-  };
-
-  void getLinePosition(Vector2 pos[]){
-    pos[0](0) = line[0]->x2;
-    pos[0](1) = line[0]->y2;
-    for(int i=2; i<5; i++){
-      pos[i-1](0) = line[i]->x1;
-      pos[i-1](1) = line[i]->y1;
-    }
->>>>>>> f102a65a
     pos[4](0) = line[1]->x1;
     pos[4](1) = line[1]->y1;
     pos[5](0) = line[1]->x2;
@@ -279,245 +178,11 @@
   RTSConnectionMarkerItem* marker[5];
   ConnectionSet signalConnections;
   QGraphicsOpacityEffect* effect;
-<<<<<<< HEAD
-=======
-
->>>>>>> f102a65a
 };
 typedef ref_ptr<RTSConnectionGItem> RTSConnectionGItemPtr;
 
 RTSConnectionGItem::RTSConnectionGItem(RTSConnection* rtsConnection, bool sIsLeft, QPointF s,
-<<<<<<< HEAD
-  bool tIsLeft, QPointF t) :
-  rtsConnection(rtsConnection), _sIsLeft(sIsLeft), _tIsLeft(tIsLeft) {
-  effect = new QGraphicsOpacityEffect;
-  effect->setOpacity(0.3);
-  setGraphicsEffect(effect);
-  if (rtsConnection->isAlive())
-    effect->setEnabled(false);
-  else
-    effect->setEnabled(true);
-
-  if (rtsConnection->setPos) {
-    Vector2& p0s = rtsConnection->position[0];
-    Vector2& p0e = rtsConnection->position[1];
-    line[0] = new RTSConnectionLineItem(p0e(0), p0e(1), p0s(0), p0s(1));
-    addToGroup(line[0]);
-    Vector2& p1s = rtsConnection->position[4];
-    Vector2& p1e = rtsConnection->position[5];
-    line[1] = new RTSConnectionLineItem(p1s(0), p1s(1), p1e(0), p1e(1));
-    addToGroup(line[1]);
-    for (int i = 2; i<5; i++) {
-      Vector2& p0 = rtsConnection->position[i - 1];
-      Vector2& p1 = rtsConnection->position[i];
-      line[i] = new RTSConnectionLineItem(p0(0), p0(1), p1(0), p1(1));
-      addToGroup(line[i]);
-    }
-    if (line[3]->x1 == line[3]->x2) {
-      type = THREEPARTS_TYPE;
-      marker[0] = new RTSConnectionMarkerItem(line[0]->x2, line[0]->y2, RTSConnectionMarkerItem::UNMOVABLE);
-      marker[1] = new RTSConnectionMarkerItem(line[1]->x2, line[1]->y2, RTSConnectionMarkerItem::UNMOVABLE);
-      marker[2] = new RTSConnectionMarkerItem(line[3]->cx, line[3]->cy, RTSConnectionMarkerItem::HORIZONTAL);
-      signalConnections.add(marker[2]->sigPositionChanged.connect(
-        std::bind(&RTSConnectionGItem::lineMove, this, _1)));
-      marker[3] = marker[4] = 0;
-    } else {
-      type = FIVEPARTS_TYPE;
-      marker[0] = new RTSConnectionMarkerItem(line[0]->x2, line[0]->y2, RTSConnectionMarkerItem::UNMOVABLE);
-      marker[1] = new RTSConnectionMarkerItem(line[1]->x2, line[1]->y2, RTSConnectionMarkerItem::UNMOVABLE);
-      marker[2] = new RTSConnectionMarkerItem(line[2]->cx, line[2]->cy, RTSConnectionMarkerItem::HORIZONTAL);
-      marker[3] = new RTSConnectionMarkerItem(line[3]->cx, line[3]->cy, RTSConnectionMarkerItem::VERTIAL);
-      marker[4] = new RTSConnectionMarkerItem(line[4]->cx, line[4]->cy, RTSConnectionMarkerItem::HORIZONTAL);
-      signalConnections.add(marker[2]->sigPositionChanged.connect(
-        std::bind(&RTSConnectionGItem::lineMove, this, _1)));
-      signalConnections.add(marker[3]->sigPositionChanged.connect(
-        std::bind(&RTSConnectionGItem::lineMove, this, _1)));
-      signalConnections.add(marker[4]->sigPositionChanged.connect(
-        std::bind(&RTSConnectionGItem::lineMove, this, _1)));
-    }
-  } else {
-    qreal sx, tx;
-    sx = firstLineX(s.x());
-    tx = endLineX(t.x());
-    type = getType(sx, tx);
-
-    line[0] = new RTSConnectionLineItem(sx, s.y(), s.x(), s.y());
-    addToGroup(line[0]);
-
-    line[1] = new RTSConnectionLineItem(tx, t.y(), t.x(), t.y());
-    addToGroup(line[1]);
-
-    qreal centerX = (sx + tx) / 2.0;
-    qreal centerY = (s.y() + t.y()) / 2.0;
-    if (type == THREEPARTS_TYPE) {
-      line[2] = new RTSConnectionLineItem(sx, s.y(), centerX, s.y());
-      addToGroup(line[2]);
-      line[3] = new RTSConnectionLineItem(centerX, s.y(), centerX, t.y());
-      addToGroup(line[3]);
-      line[4] = new RTSConnectionLineItem(centerX, t.y(), tx, t.y());
-      addToGroup(line[4]);
-      marker[0] = new RTSConnectionMarkerItem(line[0]->x2, line[0]->y2, RTSConnectionMarkerItem::UNMOVABLE);
-      marker[1] = new RTSConnectionMarkerItem(line[1]->x2, line[1]->y2, RTSConnectionMarkerItem::UNMOVABLE);
-      marker[2] = new RTSConnectionMarkerItem(line[3]->cx, line[3]->cy, RTSConnectionMarkerItem::HORIZONTAL);
-      signalConnections.add(marker[2]->sigPositionChanged.connect(
-        std::bind(&RTSConnectionGItem::lineMove, this, _1)));
-      marker[3] = marker[4] = 0;
-    } else {
-      line[2] = new RTSConnectionLineItem(sx, s.y(), sx, centerY);
-      addToGroup(line[2]);
-      line[3] = new RTSConnectionLineItem(sx, centerY, tx, centerY);
-      addToGroup(line[3]);
-      line[4] = new RTSConnectionLineItem(tx, centerY, tx, t.y());
-      addToGroup(line[4]);
-      marker[0] = new RTSConnectionMarkerItem(line[0]->x2, line[0]->y2, RTSConnectionMarkerItem::UNMOVABLE);
-      marker[1] = new RTSConnectionMarkerItem(line[1]->x2, line[1]->y2, RTSConnectionMarkerItem::UNMOVABLE);
-      marker[2] = new RTSConnectionMarkerItem(line[2]->cx, line[2]->cy, RTSConnectionMarkerItem::HORIZONTAL);
-      marker[3] = new RTSConnectionMarkerItem(line[3]->cx, line[3]->cy, RTSConnectionMarkerItem::VERTIAL);
-      marker[4] = new RTSConnectionMarkerItem(line[4]->cx, line[4]->cy, RTSConnectionMarkerItem::HORIZONTAL);
-      signalConnections.add(marker[2]->sigPositionChanged.connect(
-        std::bind(&RTSConnectionGItem::lineMove, this, _1)));
-      signalConnections.add(marker[3]->sigPositionChanged.connect(
-        std::bind(&RTSConnectionGItem::lineMove, this, _1)));
-      signalConnections.add(marker[4]->sigPositionChanged.connect(
-        std::bind(&RTSConnectionGItem::lineMove, this, _1)));
-    }
-
-    Vector2 pos[6];
-    getLinePosition(pos);
-    rtsConnection->setPosition(pos);
-  }
-
-  setFlags(QGraphicsItem::ItemIsSelectable);
-}
-
-RTSConnectionGItem::~RTSConnectionGItem() {
-  signalConnections.disconnect();
-
-  for (int i = 0; i<5; i++) {
-    if (marker[i]) {
-      delete marker[i];
-    }
-  }
-}
-
-qreal RTSConnectionGItem::firstLineX(qreal x) {
-  if (_sIsLeft)
-    return x - xxoffset;
-  else
-    return x + xxoffset;
-}
-
-qreal RTSConnectionGItem::endLineX(qreal x) {
-  if (_tIsLeft)
-    return x - xxoffset;
-  else
-    return x + xxoffset;
-}
-
-int RTSConnectionGItem::markerIndex(QGraphicsItem* gItem) {
-  for (int i = 2; i<5; i++)
-    if (marker[i] == gItem)
-      return i;
-  return -1;
-}
-
-RTSConnectionMarkerItem* RTSConnectionGItem::findMarker(QGraphicsItem* gItem) {
-  if (this == gItem || gItem == 0)
-    return 0;
-  int i = markerIndex(gItem);
-  if (i<0)
-    return 0;
-  return marker[i];
-}
-
-void RTSConnectionGItem::lineMove(RTSConnectionMarkerItem* marker_) {
-  int i = markerIndex(marker_);
-  if (i<0)
-    return;
-  QPointF c = marker_->rect().center();
-
-  if (type == RTSConnectionGItem::THREEPARTS_TYPE) {
-    if (i == 2) {
-      line[2]->setEx(c.x());
-      line[3]->moveX(c.x());
-      line[4]->setSx(c.x());
-    }
-  } else {
-    if (i == 2) {
-      line[0]->setSx(c.x());
-      line[2]->moveX(c.x());
-      line[3]->setSx(c.x());
-      marker[3]->setPos(line[3]->cx, line[3]->cy);
-    } else if (i == 3) {
-      line[2]->setEy(c.y());
-      marker[2]->setPos(line[2]->cx, line[2]->cy);
-      line[3]->moveY(c.y());
-      line[4]->setSy(c.y());
-      marker[4]->setPos(line[4]->cx, line[4]->cy);
-    } else if (i == 4) {
-      line[3]->setEx(c.x());
-      marker[3]->setPos(line[3]->cx, line[3]->cy);
-      line[4]->moveX(c.x());
-      line[1]->setSx(c.x());
-    }
-  }
-
-  Vector2 pos[6];
-  getLinePosition(pos);
-  rtsConnection->setPosition(pos);
-}
-
-RTSConnectionGItem::lineType RTSConnectionGItem::getType(qreal sx, qreal tx) {
-  if ((_sIsLeft && tx<sx) || (_tIsLeft &&  sx<tx) ||
-    (!_sIsLeft && sx<tx) || (!_tIsLeft && tx<sx))
-    return THREEPARTS_TYPE;
-  else
-    return FIVEPARTS_TYPE;
-}
-
-bool RTSConnectionGItem::changePortPos(bool isSource, QPointF s) {
-  if (isSource) {
-    qreal sx = firstLineX(s.x());
-    lineType type_ = getType(sx, line[1]->x1);
-    if (type != type_)
-      return false;
-    if (type_ == THREEPARTS_TYPE) {
-      line[0]->setPos(sx, s.y(), s.x(), s.y());
-      line[2]->setPos(sx, s.y(), line[2]->x2, s.y());
-      line[3]->setSy(s.y());
-      marker[0]->setPos(line[0]->x2, line[0]->y2);
-      marker[2]->setPos(line[3]->cx, line[3]->cy);
-    } else {
-      line[0]->setPos(line[2]->x1, s.y(), s.x(), s.y());
-      line[2]->setSy(s.y());
-      marker[0]->setPos(line[0]->x2, line[0]->y2);
-      marker[2]->setPos(line[2]->cx, line[2]->cy);
-    }
-  } else {
-    qreal tx = endLineX(s.x());
-    lineType type_ = getType(line[0]->x1, tx);
-    if (type != type_)
-      return false;
-    if (type_ == THREEPARTS_TYPE) {
-      line[1]->setPos(tx, s.y(), s.x(), s.y());
-      line[4]->setPos(line[4]->x1, s.y(), tx, s.y());
-      line[3]->setEy(s.y());
-      marker[1]->setPos(line[1]->x2, line[1]->y2);
-      marker[2]->setPos(line[3]->cx, line[3]->cy);
-    } else {
-      line[1]->setPos(line[4]->x1, s.y(), s.x(), s.y());
-      line[4]->setEy(s.y());
-      marker[1]->setPos(line[1]->x2, line[1]->y2);
-      marker[4]->setPos(line[4]->cx, line[4]->cy);
-    }
-  }
-
-  Vector2 pos[6];
-  this->getLinePosition(pos);
-  rtsConnection->setPosition(pos);
-  return true;
-=======
-	bool tIsLeft, QPointF t) :
+ 	bool tIsLeft, QPointF t) :
 	rtsConnection(rtsConnection), _sIsLeft(sIsLeft), _tIsLeft(tIsLeft) {
 	effect = new QGraphicsOpacityEffect;
 	effect->setOpacity(0.3);
@@ -620,157 +285,134 @@
 }
 
 RTSConnectionGItem::~RTSConnectionGItem() {
-	signalConnections.disconnect();
-
-	for (int i = 0; i<5; i++) {
-		if (marker[i]) {
-			delete marker[i];
-		}
-	}
+  signalConnections.disconnect();
+
+  for (int i = 0; i<5; i++) {
+    if (marker[i]) {
+      delete marker[i];
+    }
+  }
 }
 
 qreal RTSConnectionGItem::firstLineX(qreal x) {
-	if (_sIsLeft)
-		return x - xxoffset;
-	else
-		return x + xxoffset;
+  if (_sIsLeft)
+    return x - xxoffset;
+  else
+    return x + xxoffset;
 }
 
 qreal RTSConnectionGItem::endLineX(qreal x) {
-	if (_tIsLeft)
-		return x - xxoffset;
-	else
-		return x + xxoffset;
+  if (_tIsLeft)
+    return x - xxoffset;
+  else
+    return x + xxoffset;
 }
 
 int RTSConnectionGItem::markerIndex(QGraphicsItem* gItem) {
-	for (int i = 2; i<5; i++)
-		if (marker[i] == gItem)
-			return i;
-	return -1;
+  for (int i = 2; i<5; i++)
+    if (marker[i] == gItem)
+      return i;
+  return -1;
 }
 
 RTSConnectionMarkerItem* RTSConnectionGItem::findMarker(QGraphicsItem* gItem) {
-	if (this == gItem || gItem == 0)
-		return 0;
-	int i = markerIndex(gItem);
-	if (i<0)
-		return 0;
-	return marker[i];
+  if (this == gItem || gItem == 0)
+    return 0;
+  int i = markerIndex(gItem);
+  if (i<0)
+    return 0;
+  return marker[i];
 }
 
 void RTSConnectionGItem::lineMove(RTSConnectionMarkerItem* marker_) {
-	int i = markerIndex(marker_);
-	if (i<0)
-		return;
-	QPointF c = marker_->rect().center();
-
-	if (type == RTSConnectionGItem::THREEPARTS_TYPE) {
-		if (i == 2) {
-			line[2]->setEx(c.x());
-			line[3]->moveX(c.x());
-			line[4]->setSx(c.x());
-		}
-	} else {
-		if (i == 2) {
-			line[0]->setSx(c.x());
-			line[2]->moveX(c.x());
-			line[3]->setSx(c.x());
-			marker[3]->setPos(line[3]->cx, line[3]->cy);
-		} else if (i == 3) {
-			line[2]->setEy(c.y());
-			marker[2]->setPos(line[2]->cx, line[2]->cy);
-			line[3]->moveY(c.y());
-			line[4]->setSy(c.y());
-			marker[4]->setPos(line[4]->cx, line[4]->cy);
-		} else if (i == 4) {
-			line[3]->setEx(c.x());
-			marker[3]->setPos(line[3]->cx, line[3]->cy);
-			line[4]->moveX(c.x());
-			line[1]->setSx(c.x());
-		}
-	}
-
-	Vector2 pos[6];
-	getLinePosition(pos);
-	rtsConnection->setPosition(pos);
+  int i = markerIndex(marker_);
+  if (i<0)
+    return;
+  QPointF c = marker_->rect().center();
+
+  if (type == RTSConnectionGItem::THREEPARTS_TYPE) {
+    if (i == 2) {
+      line[2]->setEx(c.x());
+      line[3]->moveX(c.x());
+      line[4]->setSx(c.x());
+    }
+  } else {
+    if (i == 2) {
+      line[0]->setSx(c.x());
+      line[2]->moveX(c.x());
+      line[3]->setSx(c.x());
+      marker[3]->setPos(line[3]->cx, line[3]->cy);
+    } else if (i == 3) {
+      line[2]->setEy(c.y());
+      marker[2]->setPos(line[2]->cx, line[2]->cy);
+      line[3]->moveY(c.y());
+      line[4]->setSy(c.y());
+      marker[4]->setPos(line[4]->cx, line[4]->cy);
+    } else if (i == 4) {
+      line[3]->setEx(c.x());
+      marker[3]->setPos(line[3]->cx, line[3]->cy);
+      line[4]->moveX(c.x());
+      line[1]->setSx(c.x());
+    }
+  }
+
+  Vector2 pos[6];
+  getLinePosition(pos);
+  rtsConnection->setPosition(pos);
 }
 
 RTSConnectionGItem::lineType RTSConnectionGItem::getType(qreal sx, qreal tx) {
-	if ((_sIsLeft && tx<sx) || (_tIsLeft &&  sx<tx) ||
-		(!_sIsLeft && sx<tx) || (!_tIsLeft && tx<sx))
-		return THREEPARTS_TYPE;
-	else
-		return FIVEPARTS_TYPE;
+  if ((_sIsLeft && tx<sx) || (_tIsLeft &&  sx<tx) ||
+    (!_sIsLeft && sx<tx) || (!_tIsLeft && tx<sx))
+    return THREEPARTS_TYPE;
+  else
+    return FIVEPARTS_TYPE;
 }
 
 bool RTSConnectionGItem::changePortPos(bool isSource, QPointF s) {
-	if (isSource) {
-		qreal sx = firstLineX(s.x());
-		lineType type_ = getType(sx, line[1]->x1);
-		if (type != type_)
-			return false;
-		if (type_ == THREEPARTS_TYPE) {
-			line[0]->setPos(sx, s.y(), s.x(), s.y());
-			line[2]->setPos(sx, s.y(), line[2]->x2, s.y());
-			line[3]->setSy(s.y());
-			marker[0]->setPos(line[0]->x2, line[0]->y2);
-			marker[2]->setPos(line[3]->cx, line[3]->cy);
-		} else {
-			line[0]->setPos(line[2]->x1, s.y(), s.x(), s.y());
-			line[2]->setSy(s.y());
-			marker[0]->setPos(line[0]->x2, line[0]->y2);
-			marker[2]->setPos(line[2]->cx, line[2]->cy);
-		}
-	} else {
-		qreal tx = endLineX(s.x());
-		lineType type_ = getType(line[0]->x1, tx);
-		if (type != type_)
-			return false;
-		if (type_ == THREEPARTS_TYPE) {
-			line[1]->setPos(tx, s.y(), s.x(), s.y());
-			line[4]->setPos(line[4]->x1, s.y(), tx, s.y());
-			line[3]->setEy(s.y());
-			marker[1]->setPos(line[1]->x2, line[1]->y2);
-			marker[2]->setPos(line[3]->cx, line[3]->cy);
-		} else {
-			line[1]->setPos(line[4]->x1, s.y(), s.x(), s.y());
-			line[4]->setEy(s.y());
-			marker[1]->setPos(line[1]->x2, line[1]->y2);
-			marker[4]->setPos(line[4]->cx, line[4]->cy);
-		}
-	}
-
-	Vector2 pos[6];
-	this->getLinePosition(pos);
-	rtsConnection->setPosition(pos);
-	return true;
-
-}
->>>>>>> f102a65a
-
-void RTSConnectionGItem::showMarker(bool on) {
-	if (on) {
-		for (int i = 0; i<5; i++) {
-			if (marker[i] && scene()) {
-				scene()->addItem(marker[i]);
-			}
-		}
-	} else {
-		for (int i = 0; i<5; i++) {
-			if (marker[i] && scene()) {
-				scene()->removeItem(marker[i]);
-			}
-		}
-	}
-}
-////////////////////
-class RTSPortGItem : public QGraphicsItemGroup, public Referenced {
-public :
-  enum portType { INPORT, OUTPORT, SERVICEPORT };
-  RTSPortGItem(RTSPort* rtsPort);
-
-<<<<<<< HEAD
+  if (isSource) {
+    qreal sx = firstLineX(s.x());
+    lineType type_ = getType(sx, line[1]->x1);
+    if (type != type_)
+      return false;
+    if (type_ == THREEPARTS_TYPE) {
+      line[0]->setPos(sx, s.y(), s.x(), s.y());
+      line[2]->setPos(sx, s.y(), line[2]->x2, s.y());
+      line[3]->setSy(s.y());
+      marker[0]->setPos(line[0]->x2, line[0]->y2);
+      marker[2]->setPos(line[3]->cx, line[3]->cy);
+    } else {
+      line[0]->setPos(line[2]->x1, s.y(), s.x(), s.y());
+      line[2]->setSy(s.y());
+      marker[0]->setPos(line[0]->x2, line[0]->y2);
+      marker[2]->setPos(line[2]->cx, line[2]->cy);
+    }
+  } else {
+    qreal tx = endLineX(s.x());
+    lineType type_ = getType(line[0]->x1, tx);
+    if (type != type_)
+      return false;
+    if (type_ == THREEPARTS_TYPE) {
+      line[1]->setPos(tx, s.y(), s.x(), s.y());
+      line[4]->setPos(line[4]->x1, s.y(), tx, s.y());
+      line[3]->setEy(s.y());
+      marker[1]->setPos(line[1]->x2, line[1]->y2);
+      marker[2]->setPos(line[3]->cx, line[3]->cy);
+    } else {
+      line[1]->setPos(line[4]->x1, s.y(), s.x(), s.y());
+      line[4]->setEy(s.y());
+      marker[1]->setPos(line[1]->x2, line[1]->y2);
+      marker[4]->setPos(line[4]->cx, line[4]->cy);
+    }
+  }
+
+  Vector2 pos[6];
+  this->getLinePosition(pos);
+  rtsConnection->setPosition(pos);
+  return true;
+
+}
+
 void RTSConnectionGItem::showMarker(bool on) {
   if (on) {
     for (int i = 0; i<5; i++) {
@@ -862,96 +504,8 @@
   } else {
     polygon->setPen(QPen(QColor("red"), 1));
   }
-=======
-  RTSPort* rtsPort;
-  QGraphicsPolygonItem* polygon;
-  QPointF pos;
-
-  void create(int rectX, const QPointF& pos, int i, portType type);
-  void stateCheck();
-
-};
-typedef ref_ptr<RTSPortGItem> RTSPortGItemPtr;
-
-RTSPortGItem::RTSPortGItem(RTSPort* rtsPort)
-	: rtsPort(rtsPort) {
-}
-
-void RTSPortGItem::create(int rectX, const QPointF& pos, int i, portType type) {
-	int r = 7 * i;
-	switch (type) {
-	case INPORT:
-		this->pos = QPointF(rectX + 5 + pos.x(), 5 + 7 + 7 + (25 * i) - r + pos.y());
-		polygon = new QGraphicsPolygonItem(QPolygonF(QVector<QPointF>()
-			<< QPointF(rectX + 0 + pos.x(), 0 + 7 + 7 + (25 * i) - r + pos.y())
-			<< QPointF(rectX + 10 + pos.x(), 0 + 7 + 7 + (25 * i) - r + pos.y())
-			<< QPointF(rectX + 10 + pos.x(), 10 + 7 + 7 + (25 * i) - r + pos.y())
-			<< QPointF(rectX + 0 + pos.x(), 10 + 7 + 7 + (25 * i) - r + pos.y())
-			<< QPointF(rectX + 5 + pos.x(), 5 + 7 + 7 + (25 * i) - r + pos.y())
-			<< QPointF(rectX + 0 + pos.x(), 0 + 7 + 7 + (25 * i) - r + pos.y())));
-		polygon->setPen(QPen(QColor("red")));
-		stateCheck();
-		addToGroup(polygon);
-		break;
-	case OUTPORT:
-		polygon = new QGraphicsPolygonItem(QPolygonF(QVector<QPointF>()
-			<< QPointF(rectX + 53 + pos.x(), 0 + 7 + 7 + (25 * i) - r + pos.y())
-			<< QPointF(rectX + 60 + pos.x(), 0 + 7 + 7 + (25 * i) - r + pos.y())
-			<< QPointF(rectX + 65 + pos.x(), 5 + 7 + 7 + (25 * i) - r + pos.y())
-			<< QPointF(rectX + 60 + pos.x(), 10 + 7 + 7 + (25 * i) - r + pos.y())
-			<< QPointF(rectX + 53 + pos.x(), 10 + 7 + 7 + (25 * i) - r + pos.y())
-			<< QPointF(rectX + 53 + pos.x(), 0 + 7 + 7 + (25 * i) - r + pos.y())));
-		this->pos = QPointF(rectX + 65 + pos.x(), 5 + 7 + 7 + (25 * i) - r + pos.y());
-		polygon->setPen(QPen(QColor("red")));
-		stateCheck();
-		addToGroup(polygon);
-		break;
-	case SERVICEPORT:
-		polygon = new QGraphicsPolygonItem(QPolygonF(QVector<QPointF>()
-			<< QPointF(rectX + 53 + pos.x(), 0 + 7 + 7 + (25 * i) - r + pos.y())
-			<< QPointF(rectX + 63 + pos.x(), 0 + 7 + 7 + (25 * i) - r + pos.y())
-			<< QPointF(rectX + 63 + pos.x(), 5 + 7 + 7 + (25 * i) - r + pos.y())
-			<< QPointF(rectX + 63 + pos.x(), 10 + 7 + 7 + (25 * i) - r + pos.y())
-			<< QPointF(rectX + 53 + pos.x(), 10 + 7 + 7 + (25 * i) - r + pos.y())
-			<< QPointF(rectX + 53 + pos.x(), 0 + 7 + 7 + (25 * i) - r + pos.y())));
-		this->pos = QPointF(rectX + 63 + pos.x(), 5 + 7 + 7 + (25 * i) - r + pos.y());
-		polygon->setPen(QPen(QColor("red")));
-		stateCheck();
-		addToGroup(polygon);
-		break;
-	}
-}
-
-void RTSPortGItem::stateCheck() {
-	polygon->setBrush(QBrush(QColor(rtsPort->connected() ? "lightgreen" : (rtsPort->isServicePort ? "lightblue" : "blue"))));
->>>>>>> f102a65a
-}
-////////////////////
-class RTSCompGItem : public QGraphicsItemGroup, public Referenced {
-public :
-  RTSCompGItem(RTSComp* rtsComp, RTSDiagramViewImpl* impl, const QPointF& pos);
-  ~RTSCompGItem();
-  QVariant itemChange ( GraphicsItemChange change, const QVariant & value );
-  void create(const QPointF& pos);
-
-	void stateCheck();
-	void setStatus(RTC_STATUS status);
-
-  RTSDiagramViewImpl* impl;
-  RTSComp* rtsComp;
-  map<string, RTSPortGItemPtr> inPorts;
-  map<string, RTSPortGItemPtr> outPorts;
-  QGraphicsRectItem* rect;
-
-  QGraphicsOpacityEffect* effect;
-  Signal<void(const RTSCompGItem*)> sigPositionChanged;
-  Connection positionChangeConnection;
-private :
-  int correctTextY();
-};
-typedef ref_ptr<RTSCompGItem> RTSCompGItemPtr;
-
-<<<<<<< HEAD
+}
+
 ////////////////////
 class RTSCompGItem : public QGraphicsItemGroup, public Referenced {
 public:
@@ -1025,6 +579,9 @@
   }
 }
 
+////////////////////
+#define STATE_CHECK_TIME 1000  //msec
+
 void RTSCompGItem::checkCandidate(RTSPortGItem* sourcePort) {
   if (!sourcePort->rtsPort) return;
   if (sourcePort->rtsPort->isInPort) {
@@ -1039,58 +596,8 @@
       it->second->setCandidate(isCand);
     }
   }
-=======
-QVariant RTSCompGItem::itemChange(GraphicsItemChange change, const QVariant & value) {
-	if (change == ItemPositionChange) {
-		rtsComp->pos += value.value<QPointF>() - pos();
-		for (map<string, RTSPortGItemPtr>::iterator it = inPorts.begin();
-			it != inPorts.end(); it++) {
-			it->second->pos += value.value<QPointF>() - pos();
-		}
-		for (map<string, RTSPortGItemPtr>::iterator it = outPorts.begin();
-			it != outPorts.end(); it++) {
-			it->second->pos += value.value<QPointF>() - pos();
-		}
-		sigPositionChanged(this);
-	}
-	return QGraphicsItem::itemChange(change, value);
-}
-
-int RTSCompGItem::correctTextY() {
-	int numIn = rtsComp->inPorts.size();
-	int numOut = rtsComp->outPorts.size();
-	int numMax = (numIn < numOut ? numOut : numIn);
-	if (!numMax)
-		numMax = 1;
-	return (25 * numMax) - 7 * (numMax - 1);
-}
-
-void RTSCompGItem::stateCheck() {
-	setStatus(rtsComp->getRTCState());
-
-	for (map<string, RTSPortGItemPtr>::iterator it = inPorts.begin(); it != inPorts.end(); it++) {
-		it->second->stateCheck();
-	}
-
-	for (map<string, RTSPortGItemPtr>::iterator it = outPorts.begin(); it != outPorts.end(); it++) {
-		it->second->stateCheck();
-	}
-}
-
-void RTSCompGItem::setStatus(RTC_STATUS status) {
-	if (status == RTC_STATUS::RTC_INACTIVE) {
-		rect->setBrush(QBrush(QColor("blue")));
-	} else if (status == RTC_STATUS::RTC_ACTIVE) {
-		rect->setBrush(QBrush(QColor("lightgreen")));
-	} else if (status == RTC_STATUS::RTC_ERROR) {
-		rect->setBrush(QBrush(QColor("red")));
-	}
->>>>>>> f102a65a
-}
-////////////////////
-#define STATE_CHECK_TIME 1000  //msec
-
-<<<<<<< HEAD
+}
+
 void RTSCompGItem::clearCandidate() {
   for (map<string, RTSPortGItemPtr>::iterator it = inPorts.begin(); it != inPorts.end(); it++) {
     it->second->setCandidate(false);
@@ -1215,117 +722,6 @@
   rtsComps.clear();
   rtsConnections.clear();
   disconnect(&scene, SIGNAL(selectionChanged()), self, SLOT(onRTSCompSelectionChange()));
-=======
-class RTSDiagramViewImpl : public QGraphicsView {
-
-public:
-  RTSDiagramView* self;
-  RTSystemItemPtr currentRTSItem;
-  QGraphicsScene  scene;
-  ScopedConnection nsViewSelectionChangedConnection;
-  ScopedConnection itemAddedConnection;
-  ScopedConnection itemTreeViewSelectionChangedConnection;
-  ScopedConnection connectionOfRTSystemItemDetachedFromRoot;
-  ScopedConnection timeOutConnection;
-  map<string, RTSCompGItemPtr> rtsComps;
-  map<string, RTSConnectionGItemPtr> rtsConnections;
-  map<RTSPort*, RTSPortGItem*> rtsPortMap;
-  list<NamingContextHelper::ObjectInfo> nsViewSelections;
-  list<RTSCompGItem*> selectionRTCs;
-  list<RTSConnectionGItem*> selectionRTSConnections;
-  MenuManager menuManager;
-  Timer timer;
-  RTSPortGItem* sourcePort;
-  QGraphicsLineItem* dragPortLine;
-  RTSConnectionMarkerItem* targetMarker;
-
-  RTSDiagramViewImpl(RTSDiagramView* self);
-  ~RTSDiagramViewImpl();
-  void setNewRTSItemDetector();
-	void addRTSComp(NamingContextHelper::ObjectInfo& info, const QPointF& pos);
-	void addRTSComp(RTSComp* rtsComp);
-  void deleteRTSComp(RTSCompGItem* rtsComp);
-  void deleteRTSConnection(RTSConnectionGItem* rtsConnection);
-  void deleteSelectedRTSItem();
-  void dragEnterEvent   (QDragEnterEvent* event);
-  void dragMoveEvent    (QDragMoveEvent*  event);
-  void dragLeaveEvent   (QDragLeaveEvent* event);
-  void dropEvent        (QDropEvent*      event);
-  void mouseMoveEvent   (QMouseEvent*     event);
-  void mousePressEvent  (QMouseEvent*     event);
-  void mouseReleaseEvent(QMouseEvent*     event);
-	void wheelEvent				(QWheelEvent*			event);
-	void keyPressEvent    (QKeyEvent*       event);
-  void onnsViewItemSelectionChanged(const list<NamingContextHelper::ObjectInfo>& items);
-  RTSPortGItem* findTargetRTSPort(QPointF& pos);
-  RTSConnectionMarkerItem* findConnectionMarker(QGraphicsItem* gItem);
-  void createConnectionGItem(RTSConnection* rtsConnection, RTSPortGItem* sourcePort, RTSPortGItem* targetPort);
-  void onRTSCompSelectionChange();
-  void onRTSCompPositionChanged(const RTSCompGItem*);
-  void onTime();
-  void onActivated(bool on);
-  void onItemTreeViewSelectionChanged(const ItemList<RTSystemItem>& items);
-  void onRTSystemItemDetachedFromRoot();
-  void setCurrentRTSItem(RTSystemItem* item);
-  void updateView();
-
-private:
-	void activateComponent();
-	void deactivateComponent();
-	void resetComponent();
-	void finalizeComponent();
-	void startExecutionContext();
-	void stopExecutionContext();
-};
-
-RTSDiagramViewImpl::RTSDiagramViewImpl(RTSDiagramView* self)
-	:self(self), sourcePort(0) {
-	self->setDefaultLayoutArea(View::CENTER);
-
-	QVBoxLayout* vbox = new QVBoxLayout();
-	setScene(&scene);
-	vbox->addWidget(this);
-	self->setLayout(vbox);
-	setAcceptDrops(false);
-	setBackgroundBrush(QBrush(Qt::gray));
-	connect(&scene, SIGNAL(selectionChanged()), self, SLOT(onRTSCompSelectionChange()));
-
-	RTSNameServerView* nsView = RTSNameServerView::instance();
-	if (nsView) {
-		nsViewSelections = nsView->getSelection();
-		nsViewSelectionChangedConnection.reset(
-			nsView->sigSelectionChanged().connect(
-				std::bind(&RTSDiagramViewImpl::onnsViewItemSelectionChanged, this, _1)));
-	}
-
-	timer.setSingleShot(false);
-	timer.setInterval(STATE_CHECK_TIME);
-	timeOutConnection.reset(
-		timer.sigTimeout().connect(
-			std::bind(&RTSDiagramViewImpl::onTime, this)));
-	self->sigActivated().connect(std::bind(&RTSDiagramViewImpl::onActivated, this, true));
-	self->sigDeactivated().connect(std::bind(&RTSDiagramViewImpl::onActivated, this, false));
-
-	itemTreeViewSelectionChangedConnection.reset(
-		ItemTreeView::mainInstance()->sigSelectionChanged().connect(
-			std::bind(&RTSDiagramViewImpl::onItemTreeViewSelectionChanged, this, _1)));
-
-	QPen pen(Qt::DashDotLine);
-	pen.setWidth(2);
-	dragPortLine = new QGraphicsLineItem();
-	dragPortLine->setPen(pen);
-	dragPortLine->setZValue(100);
-	dragPortLine->setVisible(false);
-	scene.addItem(dragPortLine);
-
-	targetMarker = 0;
-}
-
-RTSDiagramViewImpl::~RTSDiagramViewImpl() {
-	rtsComps.clear();
-	rtsConnections.clear();
-	disconnect(&scene, SIGNAL(selectionChanged()), self, SLOT(onRTSCompSelectionChange()));
->>>>>>> f102a65a
 }
 
 void RTSDiagramViewImpl::dragEnterEvent(QDragEnterEvent *event) {
@@ -1353,7 +749,6 @@
 }
 
 void RTSDiagramViewImpl::dragLeaveEvent(QDragLeaveEvent *event) {
-<<<<<<< HEAD
   MessageView::instance()->putln(_("Drag and drop has been canceled. Please be operation again."));
 }
 
@@ -1638,330 +1033,9 @@
   } else {
     timer.stop();
   }
-=======
-    MessageView::instance()->putln(_("Drag and drop has been canceled. Please be operation again."));
-}
-
-void RTSDiagramViewImpl::dropEvent(QDropEvent *event) {
-	DDEBUG("RTSystemItem::dropEvent");
-
-	for (list<NamingContextHelper::ObjectInfo>::iterator it = nsViewSelections.begin(); it != nsViewSelections.end(); it++) {
-		NamingContextHelper::ObjectInfo& info = *it;
-		if (!info.isAlive) {
-			MessageView::instance()->putln((boost::format(_("%1% is not alive")) % info.id).str());
-		} else {
-			addRTSComp(info, mapToScene(event->pos()));
-			DDEBUG_V("%s", info.getFullPath().c_str());
-		}
-	}
-}
-
-void RTSDiagramViewImpl::keyPressEvent(QKeyEvent *event) {
-	if (event->key() == Qt::Key_Delete) {
-		deleteSelectedRTSItem();
-	}
-}
-
-void RTSDiagramViewImpl::mousePressEvent(QMouseEvent* event) {
-	DDEBUG("RTSDiagramViewImpl::mousePressEvent");
-
-	QPointF pos = mapToScene(event->pos());
-
-	if (event->button() == Qt::LeftButton) {
-		sourcePort = findTargetRTSPort(pos);
-		if (sourcePort) {
-			dragPortLine->setLine(pos.x(), pos.y(), pos.x(), pos.y());
-			dragPortLine->setVisible(true);
-			return;
-		}
-
-		QGraphicsItem* gItem = scene.itemAt(pos.x(), pos.y(), transform());
-		if (gItem) {
-			targetMarker = findConnectionMarker(gItem);
-			if (targetMarker) {
-				return;
-			}
-		} else {
-			setDragMode(DragMode::ScrollHandDrag);
-		}
-		QGraphicsView::mousePressEvent(event);
-	}
-
-	if (event->button() == Qt::RightButton) {
-		if (!selectionRTCs.empty()) {
-			if (selectionRTCs.size() == 1) {
-				menuManager.setNewPopupMenu(this);
-				menuManager.addItem("Activate")
-					->sigTriggered().connect(std::bind(&RTSDiagramViewImpl::activateComponent, this));
-				menuManager.addItem("Deactivate")
-					->sigTriggered().connect(std::bind(&RTSDiagramViewImpl::deactivateComponent, this));
-				menuManager.addItem("Reset")
-					->sigTriggered().connect(std::bind(&RTSDiagramViewImpl::resetComponent, this));
-				if(isManagedRTC(selectionRTCs.front()->rtsComp->rtc_) == false){
-					menuManager.addItem("Exit")
-						->sigTriggered().connect(std::bind(&RTSDiagramViewImpl::finalizeComponent, this));
-				}
-				menuManager.addSeparator();
-				menuManager.addItem("Start")
-					->sigTriggered().connect(std::bind(&RTSDiagramViewImpl::startExecutionContext, this));
-				menuManager.addItem("Stop")
-					->sigTriggered().connect(std::bind(&RTSDiagramViewImpl::stopExecutionContext, this));
-				menuManager.addSeparator();
-			}
-			menuManager.addItem("Remove")
-				->sigTriggered().connect(std::bind(&RTSDiagramViewImpl::deleteSelectedRTSItem, this));
-
-			menuManager.popupMenu()->popup(event->globalPos());
-
-		} else if (!selectionRTSConnections.empty()) {
-			menuManager.setNewPopupMenu(this);
-			menuManager.addItem("Delete")
-				->sigTriggered().connect(std::bind(&RTSDiagramViewImpl::deleteSelectedRTSItem, this));
-
-			menuManager.popupMenu()->popup(event->globalPos());
-		}
-	}
-}
-
-void RTSDiagramViewImpl::mouseMoveEvent(QMouseEvent* event) {
-	QPointF pos = mapToScene(event->pos());
-
-	if (sourcePort) {
-		QPointF sp = sourcePort->pos;
-		dragPortLine->setLine(sp.x(), sp.y(), pos.x(), pos.y());
-		RTSPortGItem* port = findTargetRTSPort(pos);
-		if (port && !sourcePort->rtsPort->checkConnectablePort(port->rtsPort))
-			setCursor(Qt::ForbiddenCursor);
-		else
-			setCursor(Qt::PointingHandCursor);
-
-	} else if (targetMarker) {
-		targetMarker->move(pos.x(), pos.y());
-
-	} else {
-		RTSPortGItem* port = findTargetRTSPort(pos);
-		if (port) {
-			setCursor(Qt::PointingHandCursor);
-		} else {
-			QGraphicsItem* gItem = scene.itemAt(pos.x(), pos.y(), transform());
-			if (gItem) {
-				if (findConnectionMarker(gItem)) {
-					setCursor(Qt::ClosedHandCursor);
-				} else {
-					setCursor(Qt::ArrowCursor);
-				}
-			} else {
-				setCursor(Qt::ArrowCursor);
-			}
-		}
-	}
-	QGraphicsView::mouseMoveEvent(event);
-}
-
-void RTSDiagramViewImpl::mouseReleaseEvent(QMouseEvent *event) {
-	QPointF pos = mapToScene(event->pos());
-
-	if (sourcePort) {
-		dragPortLine->setVisible(false);
-		RTSPortGItem* targetPort = findTargetRTSPort(pos);
-
-		if (targetPort && sourcePort->rtsPort->checkConnectablePort(targetPort->rtsPort)) {
-			if (sourcePort->rtsPort->connectedWith(targetPort->rtsPort)) {
-				MessageView::instance()->putln(_("These are already connected."));
-
-			} else {
-				bool isAccepted = false;
-				string name;
-				vector<NamedValuePtr> propList;
-				if (sourcePort->rtsPort->isServicePort && targetPort->rtsPort->isServicePort) {
-					DDEBUG("ServicePort Connect");
-					ServiceConnectorCreaterDialog createDialog;
-					createDialog.setDisp(sourcePort->rtsPort, targetPort->rtsPort);
-					createDialog.exec();
-					isAccepted = createDialog.isAccepted;
-					name = createDialog.nameLineEdit->text().toStdString();
-					propList = createDialog.propList;
-
-				} else {
-					DDEBUG("DataPort Connect");
-					DataConnectorCreaterDialog createDialog;
-					createDialog.setDisp(sourcePort->rtsPort, targetPort->rtsPort);
-					createDialog.exec();
-					isAccepted = createDialog.isAccepted;
-					name = createDialog.nameLineEdit->text().toStdString();
-					propList = createDialog.propList;
-				}
-
-				if (isAccepted) {
-					DDEBUG("RTSDiagramViewImpl::mouseReleaseEvent Accepted");
-					string id = "";
-					timeOutConnection.block();
-					RTSConnection* rtsConnection = currentRTSItem->addRTSConnection(id, name,
-						sourcePort->rtsPort, targetPort->rtsPort, propList);
-					if (rtsConnection) {
-						createConnectionGItem(rtsConnection, sourcePort, targetPort);
-					}
-					timeOutConnection.unblock();
-				}
-			}
-		}
-		sourcePort = 0;
-	}
-	targetMarker = 0;
-	setDragMode(DragMode::NoDrag);
-	setCursor(Qt::ArrowCursor);
-
-	QGraphicsView::mouseReleaseEvent(event);
-}
-
-void RTSDiagramViewImpl::wheelEvent(QWheelEvent* event) {
-	double dSteps = (double)event->delta() / 120.0;
-	double scaleVal = 1.0;
-	scaleVal -= (dSteps / 20.0);
-	scale(scaleVal, scaleVal);
-	QGraphicsView::wheelEvent(event);
-}
-/////
-void RTSDiagramViewImpl::onnsViewItemSelectionChanged(const list<NamingContextHelper::ObjectInfo>& items) {
-	nsViewSelections = items;
-}
-
-void RTSDiagramViewImpl::onRTSCompSelectionChange() {
-	RTSCompGItem* singleSelectedRTC = 0;
-	if (selectionRTCs.size() == 1)
-		singleSelectedRTC = selectionRTCs.front();
-
-	RTSConnectionGItem* singleSelectedConnection = 0;
-	if (selectionRTSConnections.size() == 1)
-		singleSelectedConnection = selectionRTSConnections.front();
-
-	for (list<RTSConnectionGItem*>::iterator it = selectionRTSConnections.begin();
-		it != selectionRTSConnections.end(); it++) {
-		(*it)->showMarker(false);
-	}
-	selectionRTCs.clear();
-	selectionRTSConnections.clear();
-
-	QList<QGraphicsItem *> items = scene.selectedItems();
-	for (QList<QGraphicsItem*>::iterator it = items.begin(); it != items.end(); it++) {
-		RTSCompGItem* rtsComp = dynamic_cast<RTSCompGItem*>(*it);
-		if (rtsComp) {
-			selectionRTCs.push_back(rtsComp);
-		} else {
-			RTSConnectionGItem* rtsConnection = dynamic_cast<RTSConnectionGItem*>(*it);
-			if (rtsConnection) {
-				selectionRTSConnections.push_back(rtsConnection);
-				rtsConnection->showMarker(true);
-			}
-		}
-	}
-
-	if (selectionRTCs.size() == 1 && singleSelectedRTC != selectionRTCs.front()) {
-		RTSNameServerView* nsView = RTSNameServerView::instance();
-		if (nsView) {
-			nsView->setSelection(selectionRTCs.front()->rtsComp->name, selectionRTCs.front()->rtsComp->fullPath);
-		}
-	}
-
-	if (selectionRTSConnections.size() == 1 && singleSelectedConnection != selectionRTSConnections.front()) {
-		RTSNameServerView* nsView = RTSNameServerView::instance();
-		if (nsView) {
-			nsView->setSelection("", "");
-		}
-		RTSPropertiesView* propView = RTSPropertiesView::instance();
-		if (propView) {
-			RTSConnection* rtsConnection = selectionRTSConnections.front()->rtsConnection;
-			propView->showConnectionProperties(rtsConnection->sourcePort->port, rtsConnection->id);
-		}
-	}
-}
-
-void RTSDiagramViewImpl::onRTSCompPositionChanged(const RTSCompGItem* rtsCompGItem) {
-	list<RTSConnection*> rtsConnectionList;
-	currentRTSItem->RTSCompToConnectionList(rtsCompGItem->rtsComp, rtsConnectionList, 1);
-
-	for (list<RTSConnection*>::iterator it = rtsConnectionList.begin();
-		it != rtsConnectionList.end(); it++) {
-		RTSConnection* rtsConnection = *it;
-		RTSConnectionGItem* gItem = rtsConnections.find(rtsConnection->id)->second.get();
-		RTSPortGItem* sourcePort = rtsPortMap.find(rtsConnection->sourcePort)->second;
-		if (!gItem->changePortPos(true, sourcePort->pos)) {
-			rtsConnections.erase(rtsConnection->id);
-			RTSPortGItem* targetPort = rtsPortMap.find(rtsConnection->targetPort)->second;
-			rtsConnection->setPos = false;
-			createConnectionGItem(rtsConnection, sourcePort, targetPort);
-		}
-	}
-
-	rtsConnectionList.clear();
-	currentRTSItem->RTSCompToConnectionList(rtsCompGItem->rtsComp, rtsConnectionList, 2);
-	for (list<RTSConnection*>::iterator it = rtsConnectionList.begin();
-		it != rtsConnectionList.end(); it++) {
-		RTSConnection* rtsConnection = *it;
-		RTSConnectionGItem* gItem = rtsConnections.find(rtsConnection->id)->second.get();
-		RTSPortGItem* targetPort = rtsPortMap.find(rtsConnection->targetPort)->second;
-		if (!gItem->changePortPos(false, targetPort->pos)) {
-			rtsConnections.erase(rtsConnection->id);
-			RTSPortGItem* sourcePort = rtsPortMap.find(rtsConnection->sourcePort)->second;
-			rtsConnection->setPos = false;
-			createConnectionGItem(rtsConnection, sourcePort, targetPort);
-		}
-	}
-}
-
-void RTSDiagramViewImpl::onActivated(bool on) {
-	if (on)
-		timer.start();
-	else
-		timer.stop();
-}
-
-
-void RTSDiagramViewImpl::onItemTreeViewSelectionChanged(const ItemList<RTSystemItem>& items) {
-	RTSystemItem* firstItem = items.toSingle();
-
-	if (firstItem && firstItem != currentRTSItem) {
-		setCurrentRTSItem(firstItem);
-	}
-}
-
-void RTSDiagramViewImpl::onRTSystemItemDetachedFromRoot() {
-	currentRTSItem = nullptr;
-	connectionOfRTSystemItemDetachedFromRoot.disconnect();
-	updateView();
-	setNewRTSItemDetector();
-}
-/////
-RTSPortGItem* RTSDiagramViewImpl::findTargetRTSPort(QPointF& pos) {
-	for (map<string, RTSCompGItemPtr>::iterator it = rtsComps.begin(); it != rtsComps.end(); it++) {
-		map<string, RTSPortGItemPtr>& inPorts = it->second->inPorts;
-		for (map<string, RTSPortGItemPtr>::iterator itr = inPorts.begin(); itr != inPorts.end(); itr++) {
-			if (itr->second->sceneBoundingRect().contains(pos)) {
-				return itr->second.get();
-			}
-		}
-		map<string, RTSPortGItemPtr>& outPorts = it->second->outPorts;
-		for (map<string, RTSPortGItemPtr>::iterator itr = outPorts.begin(); itr != outPorts.end(); itr++) {
-			if (itr->second->sceneBoundingRect().contains(pos)) {
-				return itr->second.get();
-			}
-		}
-	}
-  return 0;
->>>>>>> f102a65a
-}
-
-RTSConnectionMarkerItem* RTSDiagramViewImpl::findConnectionMarker(QGraphicsItem* gItem) {
-	for (list<RTSConnectionGItem*>::iterator it = selectionRTSConnections.begin(); it != selectionRTSConnections.end(); it++) {
-		RTSConnectionMarkerItem* marker = (*it)->findMarker(gItem);
-		if (marker) {
-			return marker;
-		}
-	}
-  return 0;
-}
-
-<<<<<<< HEAD
+}
+
+
 void RTSDiagramViewImpl::onItemTreeViewSelectionChanged(const ItemList<RTSystemItem>& items) {
   RTSystemItem* firstItem = items.toSingle();
 
@@ -2060,64 +1134,6 @@
 
 void RTSDiagramViewImpl::deleteRTSComp(RTSCompGItem* rtsCompGItem) {
   timeOutConnection.block();
-=======
-void RTSDiagramViewImpl::setNewRTSItemDetector() {
-    itemAddedConnection.disconnect();
-    
-    if(!currentRTSItem){
-        ItemList<RTSystemItem> rtsItems;
-        if(rtsItems.extractChildItems(RootItem::instance())){
-            setCurrentRTSItem(rtsItems[0]);
-        } else {
-            itemAddedConnection.reset(
-                RootItem::instance()->sigItemAdded().connect(
-                    [&](Item* item){
-                        if(!currentRTSItem){
-                            auto rtsItem = dynamic_cast<RTSystemItem*>(item);
-                            if(rtsItem){
-                                setCurrentRTSItem(rtsItem);
-                                itemAddedConnection.disconnect();
-                            }
-                        }
-                    }));
-        }
-    }
-}
-
-void RTSDiagramViewImpl::addRTSComp(NamingContextHelper::ObjectInfo& info, const QPointF& pos) {
-	timeOutConnection.block();
-	RTSComp* rtsComp = currentRTSItem->addRTSComp(info, pos);
-	if (rtsComp) {
-		RTSCompGItemPtr rtsCompGItem = new RTSCompGItem(rtsComp, this, pos);
-		rtsComps[info.getFullPath()] = rtsCompGItem;
-		scene.addItem(rtsCompGItem);
-
-		RTSystemItem::RTSConnectionMap& connections = currentRTSItem->rtsConnections();
-		for (RTSystemItem::RTSConnectionMap::iterator itr = connections.begin(); itr != connections.end(); itr++) {
-			if (rtsConnections.find(itr->second->id) == rtsConnections.end()) {
-				RTSConnection* rtsConnection = itr->second.get();
-				RTSPortGItem* source = rtsPortMap.find(rtsConnection->sourcePort)->second;
-				RTSPortGItem* target = rtsPortMap.find(rtsConnection->targetPort)->second;
-				createConnectionGItem(rtsConnection, source, target);
-			}
-		}
-	}
-	updateView();
-	timeOutConnection.unblock();
-}
-
-
-void RTSDiagramViewImpl::addRTSComp(RTSComp* rtsComp) {
-	timeOutConnection.block();
-	RTSCompGItemPtr rtsCompGItem = new RTSCompGItem(rtsComp, this, rtsComp->pos);
-	rtsComps[rtsComp->fullPath] = rtsCompGItem;
-	scene.addItem(rtsCompGItem);
-	timeOutConnection.unblock();
-}
-
-void RTSDiagramViewImpl::deleteRTSComp(RTSCompGItem* rtsCompGItem) {
-    timeOutConnection.block();
->>>>>>> f102a65a
 
   list<RTSConnection*> rtsConnectionList;
   currentRTSItem->RTSCompToConnectionList(rtsCompGItem->rtsComp, rtsConnectionList);
@@ -2129,28 +1145,18 @@
       deleteRTSConnection(it->second);
   }
 
-<<<<<<< HEAD
   const string name = rtsCompGItem->rtsComp->fullPath;
   currentRTSItem->deleteRTSComp(name);
   rtsComps.erase(name);
-=======
-		const string name = rtsCompGItem->rtsComp->fullPath;
-		currentRTSItem->deleteRTSComp(name);
-    rtsComps.erase(name);
->>>>>>> f102a65a
 
   timeOutConnection.unblock();
 }
 
 void RTSDiagramViewImpl::deleteRTSConnection(RTSConnectionGItem* rtsConnectionGItem) {
-<<<<<<< HEAD
   timeOutConnection.block();
 
   rtsConnectionGItem->rtsConnection->disConnect();
   currentRTSItem->deleteRtsConnection(rtsConnectionGItem->rtsConnection);
-=======
-    timeOutConnection.block();
->>>>>>> f102a65a
 
   rtsConnections.erase(rtsConnectionGItem->rtsConnection->id);
   timeOutConnection.unblock();
@@ -2172,7 +1178,6 @@
   connect(&scene, SIGNAL(selectionChanged()), self, SLOT(onRTSCompSelectionChange()));
 }
 
-<<<<<<< HEAD
 void RTSDiagramViewImpl::createConnectionGItem(RTSConnection* rtsConnection,
   RTSPortGItem* sourcePort, RTSPortGItem* targetPort) {
   DDEBUG("RTSDiagramViewImpl::createConnectionGItem");
@@ -2225,31 +1230,6 @@
     if (modified)
       updateView();
   }
-=======
-void RTSDiagramViewImpl::deleteSelectedRTSItem() {
-    disconnect(&scene, SIGNAL(selectionChanged()), self, SLOT(onRTSCompSelectionChange()));
-    for(list<RTSConnectionGItem*>::iterator it = selectionRTSConnections.begin();
-            it != selectionRTSConnections.end(); it++){
-        deleteRTSConnection(*it);
-    }
-    selectionRTSConnections.clear();
-    for(list<RTSCompGItem*>::iterator it= selectionRTCs.begin();
-            it != selectionRTCs.end(); it++){
-        deleteRTSComp(*it);
-    }
-    selectionRTCs.clear();
-		updateView();
-		connect(&scene, SIGNAL(selectionChanged()), self, SLOT(onRTSCompSelectionChange()));
-}
-
-void RTSDiagramViewImpl::createConnectionGItem(RTSConnection* rtsConnection,
-        RTSPortGItem* sourcePort, RTSPortGItem* targetPort) {
-    RTSConnectionGItemPtr gItem = new RTSConnectionGItem(rtsConnection,
-            rtsConnection->sourcePort->isInPort,
-            sourcePort->pos,
-            rtsConnection->targetPort->isInPort,
-            targetPort->pos);
->>>>>>> f102a65a
 
   for (map<string, RTSCompGItemPtr>::iterator it = rtsComps.begin();
     it != rtsComps.end(); it++) {
@@ -2257,7 +1237,6 @@
   }
 }
 
-<<<<<<< HEAD
 void RTSDiagramViewImpl::setCurrentRTSItem(RTSystemItem* item) {
   timer.setInterval(item->pollingCycle);
 
@@ -2269,34 +1248,34 @@
 }
 
 void RTSDiagramViewImpl::updateView() {
-  DDEBUG("RTSDiagramViewImpl::updateView");
-  timeOutConnection.block();
-  rtsComps.clear();
-  rtsConnections.clear();
-  rtsPortMap.clear();
-  if (currentRTSItem) {
-    setBackgroundBrush(QBrush(Qt::white));
-    map<string, RTSCompPtr>& comps = currentRTSItem->rtsComps();
-    for (map<string, RTSCompPtr>::iterator itr = comps.begin(); itr != comps.end(); itr++) {
-      addRTSComp(itr->second.get());
-    }
-    RTSystemItem::RTSConnectionMap& connections = currentRTSItem->rtsConnections();
-    for (RTSystemItem::RTSConnectionMap::iterator itr = connections.begin();
-      itr != connections.end(); itr++) {
-      DDEBUG("RTSDiagramViewImpl::updateView find connection")
-        if (rtsConnections.find(itr->second->id) == rtsConnections.end()) {
-          RTSConnection* rtsConnection = itr->second.get();
-          RTSPortGItem* source = rtsPortMap.find(rtsConnection->sourcePort)->second;
-          RTSPortGItem* target = rtsPortMap.find(rtsConnection->targetPort)->second;
-          createConnectionGItem(rtsConnection, source, target);
+    DDEBUG("RTSDiagramViewImpl::updateView");
+    timeOutConnection.block();
+    rtsComps.clear();
+    rtsConnections.clear();
+    rtsPortMap.clear();
+    if(currentRTSItem){
+        setBackgroundBrush(QBrush(Qt::white));
+        map<string, RTSCompPtr>& comps = currentRTSItem->rtsComps();
+        for(map<string, RTSCompPtr>::iterator itr = comps.begin(); itr != comps.end(); itr++){
+            addRTSComp(itr->second.get());
         }
-    }
-    setAcceptDrops(true);
-  } else {
-    setBackgroundBrush(QBrush(Qt::gray));
-    setAcceptDrops(false);
-  }
-  timeOutConnection.unblock();
+        RTSystemItem::RTSConnectionMap& connections = currentRTSItem->rtsConnections();
+        for(RTSystemItem::RTSConnectionMap::iterator itr = connections.begin();
+                itr != connections.end(); itr++){
+            DDEBUG("RTSDiagramViewImpl::updateView find connection")
+            if(rtsConnections.find(itr->second->id)==rtsConnections.end()){
+                RTSConnection* rtsConnection = itr->second.get();
+                RTSPortGItem* source = rtsPortMap.find(rtsConnection->sourcePort)->second;
+                RTSPortGItem* target = rtsPortMap.find(rtsConnection->targetPort)->second;
+                createConnectionGItem(rtsConnection, source, target);
+            }
+        }
+        setAcceptDrops(true);
+    }else{
+        setBackgroundBrush(QBrush(Qt::gray));
+        setAcceptDrops(false);
+    }
+    timeOutConnection.unblock();
 }
 
 void RTSDiagramViewImpl::updateSetting() {
@@ -2405,11 +1384,6 @@
     int y = 25 * i - 7 * i - 3 + pos.y();
     text->setPos(x, y);
     addToGroup(text);
-=======
-void RTSDiagramViewImpl::onTime() {
-    if(!currentRTSItem)
-        return;
->>>>>>> f102a65a
 
     RTSPortGItemPtr inPortGItem = new RTSPortGItem(inPort);
     inPortGItem->create(rectX, pos, i, RTSPortGItem::INPORT);
@@ -2441,7 +1415,6 @@
     impl->rtsPortMap[outPort] = outPortGItem.get();
   }
 
-<<<<<<< HEAD
   stateCheck();
 }
 //////////
@@ -2456,39 +1429,11 @@
 RTSDiagramView* RTSDiagramView::instance() {
   return ViewManager::findView<RTSDiagramView>();
 }
-=======
-    if(doConnectionCheck){
-        bool modified=false;
-        for(map<string, RTSCompGItemPtr>::iterator it = rtsComps.begin();
-            it != rtsComps.end(); it++){
-            if(!currentRTSItem->compIsAlive(it->second->rtsComp)){
-                if(!it->second->effect->isEnabled()){
-                    // it->second->effect->setEnabled(true);
-                    modified=true;
-								} else {
-									deleteRTSComp(it->second);
-								}
-            }else{
-                if(it->second->effect->isEnabled()){
-                    //  it->second->effect->setEnabled(false);
-                    modified=true;
-                }
-            }
-        }
-        
-        if(currentRTSItem->connectionCheck())
-            modified = true;
-        
-        if(modified)
-            updateView();
-    }
->>>>>>> f102a65a
 
 void RTSDiagramView::onActivated() {
   impl->setNewRTSItemDetector();
 }
 
-<<<<<<< HEAD
 void RTSDiagramView::onDeactivated() {
   impl->itemAddedConnection.disconnect();
 }
@@ -2625,297 +1570,5 @@
 void SettingDialog::rejected() {
   close();
 }
-=======
-void RTSDiagramViewImpl::setCurrentRTSItem(RTSystemItem* item) {
-  timer.setInterval(item->pollingCycle);
-
-  currentRTSItem = item;
-  connectionOfRTSystemItemDetachedFromRoot.reset(
-      item->sigDetachedFromRoot().connect(
-          [&](){ onRTSystemItemDetachedFromRoot(); }));
-  updateView();
-}
-
-void RTSDiagramViewImpl::updateView() {
-    timeOutConnection.block();
-    rtsComps.clear();
-    rtsConnections.clear();
-    rtsPortMap.clear();
-    if(currentRTSItem){
-        setBackgroundBrush(QBrush(Qt::white));
-        map<string, RTSCompPtr>& comps = currentRTSItem->rtsComps();
-        for(map<string, RTSCompPtr>::iterator itr = comps.begin(); itr != comps.end(); itr++){
-            addRTSComp(itr->second.get());
-        }
-        RTSystemItem::RTSConnectionMap& connections = currentRTSItem->rtsConnections();
-        for(RTSystemItem::RTSConnectionMap::iterator itr = connections.begin();
-                itr != connections.end(); itr++){
-            if(rtsConnections.find(itr->second->id)==rtsConnections.end()){
-                RTSConnection* rtsConnection = itr->second.get();
-                RTSPortGItem* source = rtsPortMap.find(rtsConnection->sourcePort)->second;
-                RTSPortGItem* target = rtsPortMap.find(rtsConnection->targetPort)->second;
-                createConnectionGItem(rtsConnection, source, target);
-            }
-        }
-        setAcceptDrops(true);
-    }else{
-        setBackgroundBrush(QBrush(Qt::gray));
-        setAcceptDrops(false);
-    }
-    timeOutConnection.unblock();
-}
-/////
-void RTSDiagramViewImpl::activateComponent() {
-	RTSCompGItem* target = selectionRTCs.front();
-	if (target->rtsComp->activateComponent() == false) {
-		QMessageBox::information(this, _("Activate"), _("Activation of target component FAILED."));
-	}
-}
-
-void RTSDiagramViewImpl::deactivateComponent() {
-	RTSCompGItem* target = selectionRTCs.front();
-	if (target->rtsComp->deactivateComponent() == false) {
-		QMessageBox::information(this, _("Deactivate"), _("Deactivation of target component FAILED."));
-	}
-}
-
-void RTSDiagramViewImpl::resetComponent() {
-	RTSCompGItem* target = selectionRTCs.front();
-	if (target->rtsComp->resetComponent() == false) {
-		QMessageBox::information(this, _("Reset"), _("FAILED to reset target component."));
-	}
-}
-
-void RTSDiagramViewImpl::finalizeComponent() {
-	RTSCompGItem* target = selectionRTCs.front();
-	if (target->rtsComp->finalizeComponent() == false) {
-		QMessageBox::information(this, _("Exit"), _("FAILED to exit target component."));
-	}
-	deleteSelectedRTSItem();
-}
-
-void RTSDiagramViewImpl::startExecutionContext() {
-	RTSCompGItem* target = selectionRTCs.front();
-	if (target->rtsComp->startExecutionContext() == false) {
-		QMessageBox::information(this, _("Start"), _("FAILED to start ExecutionContext."));
-	}
-}
-
-void RTSDiagramViewImpl::stopExecutionContext() {
-	RTSCompGItem* target = selectionRTCs.front();
-	if (target->rtsComp->stopExecutionContext() == false) {
-		QMessageBox::information(this, _("Start"), _("FAILED to stop ExecutionContext."));
-	}
-}
-//////////
-RTSCompGItem::RTSCompGItem(RTSComp* rtsComp, RTSDiagramViewImpl* impl, const QPointF& pos) :
-	impl(impl), rtsComp(rtsComp) {
-	effect = new QGraphicsOpacityEffect;
-	effect->setOpacity(0.3);
-	setGraphicsEffect(effect);
-	if (rtsComp->rtc_)
-		effect->setEnabled(false);
-	else
-		effect->setEnabled(true);
-
-	create(pos);
-	positionChangeConnection = sigPositionChanged.connect(
-		std::bind(&RTSDiagramViewImpl::onRTSCompPositionChanged, impl, _1));
-}
-
-RTSCompGItem::~RTSCompGItem() {
-	positionChangeConnection.disconnect();
-	for (map<string, RTSPortGItemPtr>::iterator it = inPorts.begin();
-		it != inPorts.end(); it++) {
-		impl->rtsPortMap.erase(it->second->rtsPort);
-	}
-	for (map<string, RTSPortGItemPtr>::iterator it = outPorts.begin();
-		it != outPorts.end(); it++) {
-		impl->rtsPortMap.erase(it->second->rtsPort);
-	}
-}
-
-void RTSCompGItem::create(const QPointF& pos) {
-	QGraphicsTextItem * text = new QGraphicsTextItem(QString(rtsComp->name.c_str()));
-	int height = correctTextY();
-	text->setPos(0 + pos.x(), height + 5 + pos.y());
-	addToGroup(text);
-
-	rect = new QGraphicsRectItem(7, 7, 50, height);
-	int rectX = (text->boundingRect().width() / 2 - 50 / 2) - 5;
-	rect->setPos(rectX + pos.x(), pos.y());
-	rect->setPen(QPen(QColor("darkgray")));
-	addToGroup(rect);
-	setFlags(QGraphicsItem::ItemIsMovable | QGraphicsItem::ItemIsSelectable | QGraphicsItem::ItemSendsScenePositionChanges);
-
-	int i = 0;
-	for (vector<RTSPortPtr>::iterator it = rtsComp->inPorts.begin(); it != rtsComp->inPorts.end(); it++, i++) {
-		RTSPort* inPort = *it;
-		string portName = string(inPort->name);
-		RTCCommonUtil::splitPortName(portName);
-		text = new QGraphicsTextItem(QString(portName.c_str()));
-		int x = rectX + pos.x() - text->boundingRect().width();
-		int y = 25 * i - 7 * i - 3 + pos.y();
-		text->setPos(x, y);
-		addToGroup(text);
-
-		RTSPortGItemPtr inPortGItem = new RTSPortGItem(inPort);
-		inPortGItem->create(rectX, pos, i, RTSPortGItem::INPORT);
-		addToGroup(inPortGItem);
-		inPorts[inPort->name] = inPortGItem;
-		impl->rtsPortMap[inPort] = inPortGItem.get();
-	}
-
-	i = 0;
-	for (vector<RTSPortPtr>::iterator it = rtsComp->outPorts.begin(); it != rtsComp->outPorts.end(); it++, i++) {
-		RTSPort* outPort = *it;
-		string portName = string(outPort->name);
-		RTCCommonUtil::splitPortName(portName);
-		text = new QGraphicsTextItem(QString(portName.c_str()));
-		int r = 7 * i;
-		int x = rectX + 66 + pos.x();
-		int y = 25 * i - r - 3 + pos.y();
-		text->setPos(x, y);
-		addToGroup(text);
-
-		RTSPortGItemPtr outPortGItem = new RTSPortGItem(outPort);
-		if (outPort->isServicePort) {
-			outPortGItem->create(rectX, pos, i, RTSPortGItem::SERVICEPORT);
-		} else {
-			outPortGItem->create(rectX, pos, i, RTSPortGItem::OUTPORT);
-		}
-		addToGroup(outPortGItem);
-		outPorts[outPort->name] = outPortGItem;
-		impl->rtsPortMap[outPort] = outPortGItem.get();
-	}
-
-	stateCheck();
-}
-//////////
-RTSDiagramView::RTSDiagramView() {
-	impl = new RTSDiagramViewImpl(this);
-}
-
-RTSDiagramView::~RTSDiagramView() {
-	delete impl;
-}
-
-RTSDiagramView* RTSDiagramView::instance() {
-	return ViewManager::findView<RTSDiagramView>();
-}
-
-void RTSDiagramView::onActivated() {
-	impl->setNewRTSItemDetector();
-}
-
-
-void RTSDiagramView::onDeactivated() {
-	impl->itemAddedConnection.disconnect();
-}
-
-void RTSDiagramView::onRTSCompSelectionChange() {
-	impl->onRTSCompSelectionChange();
-}
-
-void RTSDiagramView::updateView() {
-	impl->updateView();
-}
-
-bool RTSDiagramView::storeState(Archive& archive) {
-  if(impl->currentRTSItem){
-    archive.writeItemId("currentRTSItem", impl->currentRTSItem);
-  }
-  return true;
-}
-
-bool RTSDiagramView::restoreState(const Archive& archive) {
-  RTSystemItem* item = archive.findItem<RTSystemItem>("currentRTSItem");
-  if(item){
-    impl->setCurrentRTSItem(item);
-  }
-  return true;
-}
-
-void RTSDiagramView::initializeClass(ExtensionManager* ext) {
-	ext->viewManager().registerClass<RTSDiagramView>(
-		"RTSDiagramView", N_("RTC Diagram"), ViewManager::SINGLE_OPTIONAL);
-}
-////////////////////
-SettingDialog::SettingDialog() {
-  QLabel* lblName = new QLabel(_("VendorName:"));
-  leName = new QLineEdit;
-  QLabel* lblVersion = new QLabel(_("Version:"));
-  leVersion = new QLineEdit;
-  QLabel* lblPolling = new QLabel(_("Polling Cycle:"));
-  lePoling = new QLineEdit;
-  QLabel* lblUnit = new QLabel("ms");
-#ifndef OPENRTM_VERSION11
-  QLabel* lblHeartBeat = new QLabel(_("Heartbeat Period:"));
-  leHeartBeat = new QLineEdit;
-  QLabel* lblUnitHb = new QLabel("ms");
-#endif
-  chkLog = new QCheckBox(_("Log Output"));
-
-  QFrame* frmDetail = new QFrame;
-  QGridLayout* gridSubLayout = new QGridLayout(frmDetail);
-  gridSubLayout->addWidget(chkLog, 0, 0, 1, 1);
-  gridSubLayout->addWidget(lblName, 1, 0, 1, 1);
-  gridSubLayout->addWidget(leName, 1, 1, 1, 1);
-  gridSubLayout->addWidget(lblVersion, 2, 0, 1, 1);
-  gridSubLayout->addWidget(leVersion, 2, 1, 1, 1);
-  gridSubLayout->addWidget(lblPolling, 3, 0, 1, 1);
-  gridSubLayout->addWidget(lePoling, 3, 1, 1, 1);
-  gridSubLayout->addWidget(lblUnit, 3, 2, 1, 1);
-#ifndef OPENRTM_VERSION11
-  gridSubLayout->addWidget(lblHeartBeat, 4, 0, 1, 1);
-  gridSubLayout->addWidget(leHeartBeat, 4, 1, 1, 1);
-  gridSubLayout->addWidget(lblUnitHb, 4, 2, 1, 1);
-#endif
-  //
-  QFrame* frmButton = new QFrame;
-  QPushButton* okButton = new QPushButton(_("&OK"));
-  okButton->setDefault(true);
-  QPushButton* cancelButton = new QPushButton(_("&Cancel"));
-  QHBoxLayout* buttonBotLayout = new QHBoxLayout(frmButton);
-  buttonBotLayout->addWidget(cancelButton);
-  buttonBotLayout->addStretch();
-  buttonBotLayout->addWidget(okButton);
-
-  QVBoxLayout* mainLayout = new QVBoxLayout;
-  mainLayout->addWidget(frmDetail);
-  mainLayout->addWidget(frmButton);
-  setLayout(mainLayout);
-
-  connect(okButton, SIGNAL(clicked()), this, SLOT(oKClicked()));
-  connect(cancelButton, SIGNAL(clicked()), this, SLOT(rejected()));
-  connect(this, SIGNAL(rejected()), this, SLOT(rejected()));
-
-  setWindowTitle(_("OpenRTM Preferences"));
-  /////
-  MappingPtr appVars = AppConfig::archive()->openMapping("OpenRTM");
-  leName->setText(QString::fromStdString(appVars->get("defaultVendor", "AIST")));
-  leVersion->setText(QString::fromStdString(appVars->get("defaultVersion", "1.0.0")));
-  lePoling->setText(QString::number(appVars->get("pollingCycle", 500)));
-#ifndef OPENRTM_VERSION11
-  leHeartBeat->setText(QString::number(appVars->get("heartBeatPeriod", 500)));
-#endif
-  chkLog->setChecked(appVars->get("outputLog", false));
-}
-
-void SettingDialog::oKClicked() {
-  AppConfig::archive()->openMapping("OpenRTM")->write("defaultVendor", leName->text().toStdString(), DOUBLE_QUOTED);
-  AppConfig::archive()->openMapping("OpenRTM")->write("defaultVersion", leVersion->text().toStdString(), DOUBLE_QUOTED);
-  AppConfig::archive()->openMapping("OpenRTM")->write("pollingCycle", lePoling->text().toInt());
-#ifndef OPENRTM_VERSION11
-  AppConfig::archive()->openMapping("OpenRTM")->write("heartBeatPeriod", leHeartBeat->text().toInt());
-#endif
-  AppConfig::archive()->openMapping("OpenRTM")->write("outputLog", chkLog->isChecked());
-  close();
-}
-
-void SettingDialog::rejected() {
-  close();
-}
->>>>>>> f102a65a
 
 }