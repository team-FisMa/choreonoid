--- conflicted
+++ resolved
@@ -22,10 +22,6 @@
         .def("parent", &QObject::parent, py::return_value_policy::reference)
         .def("setObjectName", &QObject::setObjectName)
         .def("setParent", &QObject::setParent)
-<<<<<<< HEAD
-        .def("startTimer", (int (QObject::*)(int,Qt::TimerType))&QObject::startTimer)
-        .def("deleteLater", &QObject::deleteLater);
-=======
         .def("deleteLater", &QObject::deleteLater)
 #if QT_VERSION < QT_VERSION_CHECK(5, 0, 0)
         .def("startTimer", &QObject::startTimer)
@@ -33,7 +29,6 @@
         .def("startTimer", (int (QObject::*)(int, Qt::TimerType)) &QObject::startTimer)
 #endif
         ;
->>>>>>> a6b8c87f
 
     py::class_<QTimer>(m, "QTimer")
         .def("interval", &QTimer::interval)
