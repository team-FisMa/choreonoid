--- conflicted
+++ resolved
@@ -254,7 +254,7 @@
 void GLSceneRenderer::getViewFrustum
 (const SgPerspectiveCamera* camera, double& left, double& right, double& bottom, double& top) const
 {
-    top = camera->nearDistance() * tan(camera->fovy(impl->aspectRatio) / 2.0);
+    top = camera->nearClipDistance() * tan(camera->fovy(impl->aspectRatio) / 2.0);
     bottom = -top;
     right = top * impl->aspectRatio;
     left = -right;
@@ -290,1842 +290,9 @@
         return false;
     }
 
-<<<<<<< HEAD
     out_projected.x() = projected.x() / projected[3];
     out_projected.y() = projected.y() / projected[3];
     out_projected.z() = projected.z() / projected[3];
 
     return true;
-=======
-void GLSceneRendererImpl::renderCamera()
-{
-    glMatrixMode(GL_PROJECTION);
-    glLoadIdentity();
-
-    // set projection
-    if(SgPerspectiveCamera* camera = dynamic_cast<SgPerspectiveCamera*>(currentCamera)){
-        gluPerspective(degree(camera->fovy(aspectRatio)), aspectRatio, camera->nearClipDistance(), camera->farClipDistance());
-        
-    } else if(SgOrthographicCamera* camera = dynamic_cast<SgOrthographicCamera*>(currentCamera)){
-        GLfloat left, right, bottom, top;
-        getViewVolume(*camera, left, right, bottom, top);
-        glOrtho(left, right, bottom, top, camera->nearClipDistance(), camera->farClipDistance());
-        
-    } else {
-        gluPerspective(40.0f, aspectRatio, 0.01, 1.0e4);
-    }
-
-    GLdouble P[16];
-    glGetDoublev(GL_PROJECTION_MATRIX, P);
-    lastProjectionMatrix = Eigen::Map<Eigen::Matrix<GLdouble, 4, 4> >(P);
-    
-    glMatrixMode(GL_MODELVIEW);
-    glLoadIdentity();
-    
-    // Render headlight
-    if(!isPicking && defaultLighting){
-        glEnable(GL_LIGHTING);
-
-        if(!headLight->on()){
-            glDisable(GL_LIGHT0);
-            glDisable(GL_LIGHT1);
-        } else {
-            static const Affine3 I = Affine3::Identity();
-            renderLight(headLight.get(), GL_LIGHT0, I);
-
-            if(isHeadLightLightingFromBackEnabled){
-                if(SgDirectionalLight* directionalHeadLight = dynamic_cast<SgDirectionalLight*>(headLight.get())){
-                    SgDirectionalLight lightFromBack(*directionalHeadLight);
-                    lightFromBack.setDirection(-directionalHeadLight->direction());
-                    renderLight(&lightFromBack, GL_LIGHT1, I);
-                }
-            }
-        }
-    } else {
-        glDisable(GL_LIGHTING);
-    }
-
-    Vstack.clear();
-    Vstack.push_back((*cameras)[currentCameraIndex].M.inverse(Eigen::Isometry));
-    const Affine3& V = Vstack.back();
-    lastViewMatrix = V;
-    glLoadMatrixd(V.data());
-}
-
-
-void GLSceneRendererImpl::getViewVolume
-(const SgOrthographicCamera& camera, GLfloat& out_left, GLfloat& out_right, GLfloat& out_bottom, GLfloat& out_top) const
-{
-    GLfloat h = camera.height();
-    out_top = h / 2.0f;
-    out_bottom = -h / 2.0f;
-    GLfloat w = h * aspectRatio;
-    out_left = -w / 2.0f;
-    out_right = w / 2.0f;
-}
-
-
-void GLSceneRendererImpl::renderLights()
-{
-    GLint maxLights;
-    glGetIntegerv(GL_MAX_LIGHTS, &maxLights);
-    maxLights -= numSystemLights;
-    
-    if(lights.size() > maxLights){
-        lights.resize(maxLights);
-    }
-        
-    for(size_t i=0; i < lights.size(); ++i){
-        const LightInfo& info = lights[i];
-        const GLint id = GL_LIGHT0 + numSystemLights + i;
-        renderLight(info.light, id, info.M);
-    }
-
-    for(size_t i = lights.size(); i < prevNumLights; ++i){
-        const GLint lightID = GL_LIGHT0 + numSystemLights + i;
-        glDisable(lightID);
-    }
-
-    prevNumLights = lights.size();
-}
-
-
-void GLSceneRendererImpl::renderLight(const SgLight* light, GLint id, const Affine3& T)
-{
-    bool isValid = false;
-
-    if(light->on()){
-        
-        if(const SgDirectionalLight* dirLight = dynamic_cast<const SgDirectionalLight*>(light)){
-
-            isValid = true;
-            
-            Vector4f pos;
-            pos << (T.linear() * -dirLight->direction()).cast<float>(), 0.0f;
-            glLightfv(id, GL_POSITION, pos.data());
-            
-            /*
-              glLightf(id, GL_CONSTANT_ATTENUATION, 0.0f);
-              glLightf(id, GL_LINEAR_ATTENUATION, 0.0f);
-              glLightf(id, GL_QUADRATIC_ATTENUATION, 0.0f);
-            */
-            
-        } else if(const SgPointLight* pointLight = dynamic_cast<const SgPointLight*>(light)){
-            
-            isValid = true;
-            
-            Vector4f pos;
-            pos << T.translation().cast<float>(), 1.0f;
-            glLightfv(id, GL_POSITION, pos.data());
-            
-            glLightf(id, GL_CONSTANT_ATTENUATION, pointLight->constantAttenuation());
-            glLightf(id, GL_LINEAR_ATTENUATION, pointLight->linearAttenuation());
-            glLightf(id, GL_QUADRATIC_ATTENUATION, pointLight->quadraticAttenuation());
-            
-            if(const SgSpotLight* spotLight = dynamic_cast<const SgSpotLight*>(pointLight)){
-                Vector3f direction = (T.linear() * spotLight->direction()).cast<GLfloat>();
-                glLightfv(id, GL_SPOT_DIRECTION, direction.data());
-                glLightf(id, GL_SPOT_CUTOFF, degree(spotLight->cutOffAngle()));
-                glLightf(id, GL_SPOT_EXPONENT, 0.5f);
-                
-            } else {
-                glLightf(id, GL_SPOT_CUTOFF, 180.0f);
-            }
-        }
-    }
-        
-    if(!isValid){
-        glDisable(id);
-        
-    } else {
-        Vector4f diffuse;
-        diffuse << (light->intensity() * light->color()), 1.0f;
-        glLightfv(id, GL_DIFFUSE, diffuse.data());
-        glLightfv(id, GL_SPECULAR, diffuse.data());
-        
-        Vector4f ambient;
-        ambient << (light->ambientIntensity() * light->color()), 1.0f;
-        glLightfv(id, GL_AMBIENT, ambient.data());
-        
-        glEnable(id);
-    }
-}
-
-
-void GLSceneRendererImpl::renderFog()
-{
-    if(!isFogEnabled){
-        currentFog = 0;
-    }
-    if(currentFog != prevFog){
-        isCurrentFogUpdated = true;
-        if(!currentFog){
-            currentFogConnection.disconnect();
-        } else {
-            currentFogConnection.reset(
-                currentFog->sigUpdated().connect(
-                    boost::bind(&GLSceneRendererImpl::onCurrentFogNodeUdpated, this)));
-        }
-    }
-
-    if(isCurrentFogUpdated){
-        if(!currentFog){
-            glDisable(GL_FOG);
-        } else {
-            glEnable(GL_FOG);
-            GLfloat color[4];
-            const Vector3f& c = currentFog->color();
-            color[0] = c[0];
-            color[1] = c[1];
-            color[2] = c[2];
-            color[3] = 1.0f;
-            glFogfv(GL_FOG_COLOR, color);
-            glFogi(GL_FOG_MODE, GL_LINEAR);
-            glFogi(GL_FOG_HINT, GL_FASTEST);
-            glFogf(GL_FOG_START, 0.0f);
-            glFogf(GL_FOG_END, currentFog->visibilityRange());
-        }
-    }
-    isCurrentFogUpdated = false;
-    prevFog = currentFog;
-}
-
-
-void GLSceneRendererImpl::onCurrentFogNodeUdpated()
-{
-    isCurrentFogUpdated = true;
-}
-
-
-void GLSceneRenderer::endRendering()
-{
-    impl->endRendering();
-}
-
-
-void GLSceneRendererImpl::endRendering()
-{
-    if(isCheckingUnusedCaches){
-        currentCacheMap->clear();
-        hasValidNextCacheMap = true;
-    }
-
-    if(isNewDisplayListDoubleRenderingEnabled && isNewDisplayListCreated){
-        scene->notifyUpdate();
-    }
-}
-
-
-void GLSceneRenderer::render()
-{
-    impl->render();
-}
-
-
-void GLSceneRendererImpl::render()
-{
-    beginRendering(true);
-
-    sceneRoot->accept(*self);
-
-    if(!transparentShapeInfos.empty()){
-        renderTransparentShapes();
-    }
-
-    endRendering();
-}
-
-
-void GLSceneRenderer::flush()
-{
-    glFlush();
-}
-
-
-bool GLSceneRenderer::pick(int x, int y)
-{
-    return impl->pick(x, y);
-}
-
-
-/*
-  http://stackoverflow.com/questions/4040616/opengl-gl-select-or-manual-collision-detection
-  http://content.gpwiki.org/index.php/OpenGL_Selection_Using_Unique_Color_IDs
-  http://www.opengl-tutorial.org/miscellaneous/clicking-on-objects/picking-with-an-opengl-hack/
-  http://www.codeproject.com/Articles/35139/Interactive-Techniques-in-Three-dimensional-Scenes#_OpenGL_Picking_by
-  http://en.wikibooks.org/wiki/OpenGL_Programming/Object_selection
-
-  Use a Framebuffer object?
-*/
-bool GLSceneRendererImpl::pick(int x, int y)
-{
-    glPushAttrib(GL_ENABLE_BIT);
-
-    //glDisable(GL_LIGHTING); // disable this later in 'renderCamera()'
-    glDisable(GL_BLEND);
-    glDisable(GL_MULTISAMPLE);
-    glDisable(GL_TEXTURE_2D);
-    glDisable(GL_DITHER);
-    glDisable(GL_FOG);
-
-    if(!SHOW_IMAGE_FOR_PICKING){
-        glScissor(x, y, 1, 1);
-        glEnable(GL_SCISSOR_TEST);
-    }
-    
-    isPicking = true;
-    render();
-    isPicking = false;
-
-    glPopAttrib();
-
-    GLfloat color[4];
-    glReadPixels(x, y, 1, 1, GL_RGBA, GL_FLOAT, color);
-    if(SHOW_IMAGE_FOR_PICKING){
-        color[2] = 0.0f;
-    }
-    unsigned int id = (color[0] * 255) + ((int)(color[1] * 255) << 8) + ((int)(color[2] * 255) << 16) - 1;
-
-    pickedNodePath.clear();
-
-    if(0 < id && id < pickingNodePathList.size()){
-        pickedNodePath = *pickingNodePathList[id];
-        GLfloat depth;
-        glReadPixels(x, y, 1, 1, GL_DEPTH_COMPONENT, GL_FLOAT, &depth);
-        GLdouble ox, oy, oz;
-        gluUnProject(x, y, depth,
-                     lastViewMatrix.matrix().data(),
-                     lastProjectionMatrix.data(),
-                     viewport.data(),
-                     &ox, &oy, &oz);
-        pickedPoint << ox, oy, oz;
-    }
-
-    return !pickedNodePath.empty();
-}
-
-
-const std::vector<SgNode*>& GLSceneRenderer::pickedNodePath() const
-{
-    return impl->pickedNodePath;
-}
-
-
-const Vector3& GLSceneRenderer::pickedPoint() const
-{
-    return impl->pickedPoint;
-}
-
-
-
-inline void GLSceneRendererImpl::setPickColor(unsigned int id)
-{
-    float r = (id & 0xff) / 255.0;
-    float g = ((id >> 8) & 0xff) / 255.0;
-    float b = ((id >> 16) & 0xff) / 255.0;
-    if(SHOW_IMAGE_FOR_PICKING){
-        b = 1.0f;
-    }
-    glColor4f(r, g, b, 1.0f);
-    currentColor << r, g, b, 1.0f;
-}
-        
-
-/**
-   @return id of the current object
-*/
-inline unsigned int GLSceneRendererImpl::pushPickName(SgNode* node, bool doSetColor)
-{
-    unsigned int id = 0;
-    
-    if(isPicking && !isCompiling){
-        id = pickingNodePathList.size() + 1;
-        currentNodePath.push_back(node);
-        pickingNodePathList.push_back(boost::make_shared<SgNodePath>(currentNodePath));
-        if(doSetColor){
-            setPickColor(id);
-        }
-    }
-
-    return id;
-}
-
-
-inline void GLSceneRendererImpl::popPickName()
-{
-    if(isPicking && !isCompiling){
-        currentNodePath.pop_back();
-    }
-}
-
-
-void GLSceneRenderer::visitGroup(SgGroup* group)
-{
-    impl->pushPickName(group);
-    SceneVisitor::visitGroup(group);
-    impl->popPickName();
-}
-
-
-void GLSceneRenderer::visitInvariantGroup(SgInvariantGroup* group)
-{
-    impl->visitInvariantGroup(group);
-}
-
-
-void GLSceneRendererImpl::visitInvariantGroup(SgInvariantGroup* group)
-{
-    if(!USE_DISPLAY_LISTS || isCompiling){
-        self->visitGroup(group);
-
-    } else {
-        ShapeCache* cache;
-        CacheMap::iterator p = currentCacheMap->find(group);
-        if(p == currentCacheMap->end()){
-            cache = new ShapeCache();
-            currentCacheMap->insert(CacheMap::value_type(group, cache));
-        } else {
-            cache = static_cast<ShapeCache*>(p->second.get());
-        }
-
-        if(!cache->listID && !isPicking){
-            currentShapeCache = cache;
-            currentShapeCacheTopViewMatrixIndex = Vstack.size() - 1;
-
-            cache->listID = glGenLists(1);
-            if(cache->listID){
-                glNewList(cache->listID, GL_COMPILE);
-
-                isCompiling = true;
-                clearGLState();
-                self->visitGroup(group);
-                isCompiling = false;
-
-                if(stateFlag[LIGHTING] || stateFlag[CURRENT_COLOR]){
-                    cache->useIDforPicking = true;
-                }
-                glEndList();
-
-                isNewDisplayListCreated = true;
-            }
-        }
-
-        GLuint listID = cache->listID;
-
-        if(listID){
-            if(isPicking && cache->useIDforPicking){
-                if(!cache->listIDforPicking){
-                    currentShapeCache = cache;
-                    currentShapeCacheTopViewMatrixIndex = Vstack.size() - 1;
-                    cache->listIDforPicking = glGenLists(1);
-                    if(cache->listIDforPicking){
-                        glNewList(cache->listIDforPicking, GL_COMPILE);
-                        isCompiling = true;
-                        clearGLState();
-                        self->visitGroup(group);
-                        isCompiling = false;
-                        glEndList();
-                    }
-                }
-                listID = cache->listIDforPicking;
-            }
-            if(listID){
-                const unsigned int pickId = pushPickName(group);
-                glPushAttrib(GL_ENABLE_BIT);
-                glCallList(listID);
-                glPopAttrib();
-                clearGLState();
-                popPickName();
-
-                const vector<TransparentShapeInfoPtr>& transparentShapes = cache->transparentShapes;
-                if(!transparentShapes.empty()){
-                    const Affine3& V = Vstack.back();
-                    for(size_t i=0; i < transparentShapes.size(); ++i){
-                        const TransparentShapeInfo& src = *transparentShapes[i];
-                        TransparentShapeInfoPtr info = make_shared_aligned<TransparentShapeInfo>();
-                        info->shape = src.shape;
-                        info->pickId = pickId;
-                        info->V = V * src.V;
-                        transparentShapeInfos.push_back(info);
-                    }
-                }
-            }
-
-            if(isCheckingUnusedCaches){
-                nextCacheMap->insert(CacheMap::value_type(group, cache));
-            }
-        }
-    }
-    currentShapeCache = 0;
-}
-
-
-void GLSceneRenderer::visitTransform(SgTransform* transform)
-{
-    Affine3 T;
-    transform->getTransform(T);
-
-    Affine3Array& Vstack = impl->Vstack;
-    Vstack.push_back(Vstack.back() * T);
-
-    glPushMatrix();
-    glMultMatrixd(T.data());
-
-    /*
-      if(isNotRotationMatrix){
-      glPushAttrib(GL_ENABLE_BIT);
-      glEnable(GL_NORMALIZE);
-      }
-    */
-    
-    visitGroup(transform);
-    
-    /*
-      if(isNotRotationMatrix){
-      glPopAttrib();
-      }
-    */
-    
-    glPopMatrix();
-    Vstack.pop_back();
-}
-
-
-void GLSceneRendererImpl::visitShape(SgShape* shape)
-{
-    SgMesh* mesh = shape->mesh();
-    if(mesh){
-        if(mesh->hasVertices()){
-            SgMaterial* material = shape->material();
-            SgTexture* texture = isTextureEnabled ? shape->texture() : 0;
-
-            if((material && material->transparency() > 0.0)
-               /* || (texture && texture->constImage().hasAlphaComponent()) */){
-                // A transparent shape is rendered later
-                TransparentShapeInfoPtr info = make_shared_aligned<TransparentShapeInfo>();
-                info->shape = shape;
-                if(isCompiling){
-                    info->V = Vstack[currentShapeCacheTopViewMatrixIndex].inverse() * Vstack.back();
-                    currentShapeCache->transparentShapes.push_back(info);
-                } else {
-                    info->V = Vstack.back();
-                    info->pickId = pushPickName(shape, false);
-                    popPickName();
-                    transparentShapeInfos.push_back(info);
-                }
-            } else {
-                pushPickName(shape);
-                bool hasTexture = false;
-                if(!isPicking){
-                    renderMaterial(material);
-                    if(texture && mesh->hasTexCoords()){
-                        hasTexture = renderTexture(texture, material);
-                    }
-                }
-                renderMesh(mesh, hasTexture);
-                popPickName();
-            }
-        }
-    }
-}
-
-
-void GLSceneRenderer::visitUnpickableGroup(SgUnpickableGroup* group)
-{
-    if(!impl->isPicking){
-        visitGroup(group);
-    }
-}
-
-
-void GLSceneRenderer::visitShape(SgShape* shape)
-{
-    impl->visitShape(shape);
-}
-
-
-void GLSceneRendererImpl::renderMaterial(const SgMaterial* material)
-{
-    if(!material){
-        material = defaultMaterial;
-    }
-    
-    float alpha = 1.0 - material->transparency();
-
-    Vector4f color;
-    color << material->diffuseColor(), alpha;
-    setDiffuseColor(color);
-        
-    color.head<3>() *= material->ambientIntensity();
-    setAmbientColor(color);
-
-    color << material->emissiveColor(), alpha;
-    setEmissionColor(color);
-    
-    color << material->specularColor(), alpha;
-    setSpecularColor(color);
-    
-    float shininess = (127.0 * material->shininess()) + 1.0;
-    setShininess(shininess);
-
-    lastAlpha = alpha;
-}
-
-
-bool GLSceneRendererImpl::renderTexture(SgTexture* texture, bool withMaterial)
-{
-    SgImage* sgImage = texture->image();
-    if(!sgImage || sgImage->empty()){
-        return false;
-    }
-
-    const Image& image = sgImage->constImage();
-    const int width = image.width();
-    const int height = image.height();
-    bool doLoadTexImage = false;
-    bool doReloadTexImage = false;
-
-    CacheMap::iterator p = currentCacheMap->find(sgImage);
-    TextureCache* cache;
-    if(p != currentCacheMap->end()){
-        cache = static_cast<TextureCache*>(p->second.get());
-    } else {
-        cache = new TextureCache;
-        currentCacheMap->insert(CacheMap::value_type(sgImage, cache));
-    }
-    if(cache->isBound){
-        glBindTexture(GL_TEXTURE_2D, cache->textureName);
-        if(cache->isImageUpdateNeeded){
-            doLoadTexImage = true;
-            doReloadTexImage = cache->isSameSizeAs(image);
-        }
-    } else {
-        glGenTextures(1, &cache->textureName);
-        glBindTexture(GL_TEXTURE_2D, cache->textureName);
-        cache->isBound = true;
-        doLoadTexImage = true;
-    }
-    if(isCheckingUnusedCaches){
-        nextCacheMap->insert(CacheMap::value_type(sgImage, cache));
-    }
-    cache->width = width;
-    cache->height = height;
-    cache->numComponents = image.numComponents();
-    cache->isImageUpdateNeeded = false;
-    
-    const bool useMipmap = isCompiling;
-
-    if(doLoadTexImage){
-        GLint internalFormat = GL_RGB;
-        GLenum format = GL_RGB;
-        
-        switch(image.numComponents()){
-        case 1 : internalFormat = GL_LUMINANCE;
-            format = GL_LUMINANCE;
-            break;
-        case 2 : internalFormat = GL_LUMINANCE_ALPHA;
-            format = GL_LUMINANCE_ALPHA;
-            break;
-        case 3 : internalFormat = GL_RGB;
-            format = GL_RGB;
-            break;
-        case 4 : internalFormat = GL_RGBA;
-            format = GL_RGBA;
-            break;
-        default :
-            return false;
-        }
-        
-        if(image.numComponents() == 3){
-            glPixelStorei(GL_UNPACK_ALIGNMENT, 1);
-        } else {
-            glPixelStorei(GL_UNPACK_ALIGNMENT, image.numComponents());
-        }
-
-        if(useMipmap){
-            gluBuild2DMipmaps(
-                GL_TEXTURE_2D, internalFormat, width, height, format, GL_UNSIGNED_BYTE, image.pixels());
-        } else {
-            if(doReloadTexImage){
-                glTexSubImage2D(
-                    GL_TEXTURE_2D, 0, 0, 0, width, height, format, GL_UNSIGNED_BYTE, image.pixels());
-            } else {
-                // gluScaleImage(...);
-                glTexImage2D(GL_TEXTURE_2D, 0, internalFormat, width, height, 0,
-                             format, GL_UNSIGNED_BYTE, image.pixels());
-            }
-        }
-    }
-
-    if(useMipmap){
-        glTexParameteri(GL_TEXTURE_2D, GL_TEXTURE_MIN_FILTER, GL_LINEAR_MIPMAP_LINEAR);
-    } else {
-        glTexParameteri(GL_TEXTURE_2D, GL_TEXTURE_MIN_FILTER, GL_LINEAR);
-    }
-    glTexParameteri(GL_TEXTURE_2D, GL_TEXTURE_MAG_FILTER, GL_LINEAR);
-    glTexParameteri(GL_TEXTURE_2D, GL_TEXTURE_WRAP_S, texture->repeatS() ? GL_REPEAT : GL_CLAMP);
-    glTexParameteri(GL_TEXTURE_2D, GL_TEXTURE_WRAP_T, texture->repeatT() ? GL_REPEAT : GL_CLAMP);
-    glTexEnvi(GL_TEXTURE_ENV, GL_TEXTURE_ENV_MODE, withMaterial ? GL_MODULATE : GL_REPLACE);
-    
-    if(SgTextureTransform* tt = texture->textureTransform()){
-        glMatrixMode(GL_TEXTURE);
-        glLoadIdentity();
-        glTranslated(-tt->center()[0], -tt->center()[1], 0.0 );
-        glScaled(tt->scale()[0], tt->scale()[1], 0.0 );
-        glRotated(tt->rotation(), 0.0, 0.0, 1.0 );
-        glTranslated(tt->center()[0], tt->center()[1], 0.0 );
-        glTranslated(tt->translation()[0], tt->translation()[1], 0.0 );
-        glMatrixMode(GL_MODELVIEW);
-    } else {
-        glMatrixMode(GL_TEXTURE);
-        glLoadIdentity();
-        glMatrixMode(GL_MODELVIEW);
-    }
-
-    return true;
-}
-
-
-/**
-   \todo sort the shape nodes by the distance from the viewpoint
-*/
-void GLSceneRendererImpl::renderTransparentShapes()
-{
-    glMatrixMode(GL_MODELVIEW);
-    glPushMatrix();;
-    
-    if(!isPicking){
-        enableBlend(true);
-    }
-    
-    const int n = transparentShapeInfos.size();
-    for(int i=0; i < n; ++i){
-        TransparentShapeInfo& info = *transparentShapeInfos[i];
-        glMatrixMode(GL_MODELVIEW);
-        glLoadMatrixd(info.V.data());
-        SgShape* shape = info.shape;
-        bool hasTexture = false;
-        if(isPicking){
-            setPickColor(info.pickId);
-        } else {
-            renderMaterial(shape->material());
-            SgTexture* texture = isTextureEnabled ? shape->texture() : 0;
-            if(texture && shape->mesh()->hasTexCoords()){
-                hasTexture = renderTexture(texture, shape->material());
-            }
-        }
-        renderMesh(shape->mesh(), hasTexture);
-    }
-
-    if(!isPicking){
-        enableBlend(false);
-    }
-
-    transparentShapeInfos.clear();
-
-    glPopMatrix();
-}
-
-
-void GLSceneRendererImpl::putMeshData(SgMesh* mesh)
-{
-    if(!mesh->hasColors()){
-        return;
-    }
-        
-    if(mesh->hasVertices()){
-        cout << "vertices: \n";
-        SgVertexArray& vertices = *mesh->vertices();
-        for(size_t i=0; i < vertices.size(); ++i){
-            const Vector3f& v = vertices[i];
-            cout << "(" << v.x() << ", " << v.y() << ", " << v.z() << "), ";
-        }
-        cout << "\n";
-    }
-    if(!mesh->triangleVertices().empty()){
-        cout << "triangles: \n";
-        const int n = mesh->numTriangles();
-        for(int i=0; i < n; ++i){
-            SgMesh::TriangleRef t = mesh->triangle(i);
-            cout << "(" << t[0] << ", " << t[1] << ", " << t[2] << "), ";
-        }
-        cout << "\n";
-    }
-    if(mesh->hasNormals()){
-        cout << "normals: \n";
-        SgNormalArray& normals = *mesh->normals();
-        for(size_t i=0; i < normals.size(); ++i){
-            const Vector3f& v = normals[i];
-            cout << "(" << v.x() << ", " << v.y() << ", " << v.z() << "), ";
-        }
-        cout << "\n";
-        SgIndexArray& indices = mesh->normalIndices();
-        if(!indices.empty()){
-            cout << "normalIndices: \n";
-            for(size_t i=0; i < indices.size(); ++i){
-                cout << indices[i] << ", ";
-            }
-            cout << "\n";
-        }
-    }
-    if(mesh->hasColors()){
-        cout << "colors: \n";
-        SgColorArray& colors = *mesh->colors();
-        for(size_t i=0; i < colors.size(); ++i){
-            const Vector3f& c = colors[i];
-            cout << "(" << c.x() << ", " << c.y() << ", " << c.z() << "), ";
-        }
-        cout << "\n";
-        SgIndexArray& indices = mesh->colorIndices();
-        if(!indices.empty()){
-            cout << "colorIndices: \n";
-            for(size_t i=0; i < indices.size(); ++i){
-                cout << indices[i] << ", ";
-            }
-            cout << "\n";
-        }
-    }
-    cout << endl;
-}
-
-
-void GLSceneRendererImpl::renderMesh(SgMesh* mesh, bool hasTexture)
-{
-    if(false){
-        putMeshData(mesh);
-    }
-    
-    const bool ENABLE_CULLING = true;
-    if(ENABLE_CULLING){
-        enableCullFace(mesh->isSolid());
-        setLightModelTwoSide(!mesh->isSolid());
-    } else {
-        enableCullFace(false);
-        setLightModelTwoSide(true);
-    }
-
-    glPushClientAttrib(GL_CLIENT_VERTEX_ARRAY_BIT);
-
-    if(!USE_VBO){
-        writeVertexBuffers(mesh, 0, hasTexture);
-
-    } else {
-        ShapeCache* cache;
-        CacheMap::iterator it = currentCacheMap->find(mesh);
-        if(it != currentCacheMap->end()){
-            cache = static_cast<ShapeCache*>(it->second.get());
-        } else {
-            it = currentCacheMap->insert(CacheMap::value_type(mesh, new ShapeCache)).first;
-            cache = static_cast<ShapeCache*>(it->second.get());
-            writeVertexBuffers(mesh, cache, hasTexture);
-        }
-        if(isCheckingUnusedCaches){
-            nextCacheMap->insert(*it);
-        }
-        if(cache->vertexBufferName() != GL_INVALID_VALUE){
-            glEnableClientState(GL_VERTEX_ARRAY);
-            glBindBuffer(GL_ARRAY_BUFFER, cache->vertexBufferName());
-            glVertexPointer(3, GL_FLOAT, 0, 0);
-                        
-            if(cache->normalBufferName() != GL_INVALID_VALUE){
-                glEnableClientState(GL_NORMAL_ARRAY);
-                glBindBuffer(GL_ARRAY_BUFFER, cache->normalBufferName());
-                glNormalPointer(GL_FLOAT, 0, 0);
-            }
-            if(cache->texCoordBufferName() != GL_INVALID_VALUE){
-                glEnableClientState(GL_TEXTURE_COORD_ARRAY);
-                glBindBuffer(GL_ARRAY_BUFFER, cache->texCoordBufferName());
-                glTexCoordPointer(2, GL_FLOAT, 0, 0);
-                glEnable(GL_TEXTURE_2D);
-            }
-            if(USE_INDEXING){
-                if(cache->indexBufferName() != GL_INVALID_VALUE){
-                    glBindBuffer(GL_ELEMENT_ARRAY_BUFFER, cache->indexBufferName());
-                    glDrawElements(GL_TRIANGLES, cache->size, GL_UNSIGNED_INT, 0);
-                }
-            } else {
-                glDrawArrays(GL_TRIANGLES, 0, cache->size);
-            }
-            if(cache->texCoordBufferName() != GL_INVALID_VALUE){
-                glDisable(GL_TEXTURE_2D);
-            }
-        }
-    }
-
-    glPopClientAttrib();
-}
-
-
-void GLSceneRendererImpl::writeVertexBuffers(SgMesh* mesh, ShapeCache* cache, bool hasTexture)
-{
-    SgVertexArray& orgVertices = *mesh->vertices();
-    SgIndexArray& orgTriangleVertices = mesh->triangleVertices();
-    const size_t numTriangles = mesh->numTriangles();
-    const size_t totalNumVertices = orgTriangleVertices.size();
-    const bool hasNormals = mesh->hasNormals() && !isPicking;
-    const bool hasColors = mesh->hasColors() && !isPicking;
-    SgVertexArray* vertices = 0;
-    SgNormalArray* normals = 0;
-    SgIndexArray* triangleVertices = 0;
-    ColorArray* colors = 0;
-    SgTexCoordArray* texCoords = 0;
-
-    if(USE_INDEXING){
-        vertices = &orgVertices;
-        triangleVertices = &orgTriangleVertices;
-        if(hasNormals){
-            if(mesh->normalIndices().empty() && mesh->normals()->size() == orgVertices.size()){
-                normals = mesh->normals();
-            } else {
-                normals = &buf->normals;
-                normals->resize(orgVertices.size());
-            }
-        }
-        if(hasTexture){
-            if(mesh->texCoordIndices().empty() && mesh->texCoords()->size() == orgVertices.size()){
-                texCoords = mesh->texCoords();
-            } else {
-                texCoords = &buf->texCoords;
-                texCoords->resize(orgVertices.size());
-            }
-        }
-    } else {
-        vertices = &buf->vertices;
-        vertices->clear();
-        vertices->reserve(totalNumVertices);
-        if(hasNormals){
-            normals = &buf->normals;
-            normals->clear();
-            normals->reserve(totalNumVertices);
-        }
-        if(hasColors){
-            colors = &buf->colors;
-            colors->clear();
-            colors->reserve(totalNumVertices);
-        }
-        if(hasTexture){
-            texCoords = &buf->texCoords;
-            texCoords->clear();
-            texCoords->reserve(totalNumVertices);
-        }
-    }
-    
-    int faceVertexIndex = 0;
-    int numFaceVertices = 0;
-    
-    for(size_t i=0; i < numTriangles; ++i){
-        for(size_t j=0; j < 3; ++j){
-            const int orgVertexIndex = orgTriangleVertices[faceVertexIndex];
-            if(!USE_INDEXING){
-                vertices->push_back(orgVertices[orgVertexIndex]);
-            }
-            if(hasNormals){
-                if(mesh->normalIndices().empty()){
-                    if(!USE_INDEXING){
-                        normals->push_back(mesh->normals()->at(orgVertexIndex));
-                    }
-                } else {
-                    const int normalIndex = mesh->normalIndices()[faceVertexIndex];
-                    if(USE_INDEXING){
-                        normals->at(orgVertexIndex) = mesh->normals()->at(normalIndex);
-                    } else {
-                        normals->push_back(mesh->normals()->at(normalIndex));
-                    }
-                }
-            }
-            if(hasColors){
-                if(mesh->colorIndices().empty()){
-                    if(!USE_INDEXING){
-                        colors->push_back(createColorWithAlpha(mesh->colors()->at(faceVertexIndex)));
-                    }
-                } else {
-                    const int colorIndex = mesh->colorIndices()[faceVertexIndex];
-                    if(USE_INDEXING){
-                        colors->at(orgVertexIndex) = createColorWithAlpha(mesh->colors()->at(colorIndex));
-                    } else {
-                        colors->push_back(createColorWithAlpha(mesh->colors()->at(colorIndex)));
-                    }
-                }
-            }
-            if(hasTexture){
-                if(mesh->texCoordIndices().empty()){
-                    if(!USE_INDEXING){
-                        texCoords->push_back(mesh->texCoords()->at(orgVertexIndex));
-                    }
-                }else{
-                    const int texCoordIndex = mesh->texCoordIndices()[faceVertexIndex];
-                    if(USE_INDEXING){
-                        texCoords->at(orgVertexIndex) = mesh->texCoords()->at(texCoordIndex);
-                    } else {
-                        texCoords->push_back(mesh->texCoords()->at(texCoordIndex));
-                    }
-                }
-            }
-            ++faceVertexIndex;
-        }
-    }
-
-    if(USE_VBO){
-        if(cache->vertexBufferName() == GL_INVALID_VALUE){
-            glGenBuffers(1, &cache->vertexBufferName());
-            glBindBuffer(GL_ARRAY_BUFFER, cache->vertexBufferName());
-            glBufferData(GL_ARRAY_BUFFER, vertices->size() * sizeof(Vector3f), vertices->data(), GL_STATIC_DRAW);
-        }
-    } else {
-        glEnableClientState(GL_VERTEX_ARRAY);
-        glVertexPointer(3, GL_FLOAT, 0, vertices->data());
-    }
-    if(normals){
-        if(USE_VBO){
-            if(cache->normalBufferName() == GL_INVALID_VALUE){
-                glGenBuffers(1, &cache->normalBufferName());
-                glBindBuffer(GL_ARRAY_BUFFER, cache->normalBufferName());
-                glBufferData(GL_ARRAY_BUFFER, normals->size() * sizeof(Vector3f), normals->data(), GL_STATIC_DRAW);
-            }
-        } else {
-            glEnableClientState(GL_NORMAL_ARRAY);
-            glNormalPointer(GL_FLOAT, 0, normals->data());
-        }
-    }
-    bool useColorArray = false;
-    if(colors){
-        if(!USE_VBO){
-            glColorMaterial(GL_FRONT_AND_BACK, GL_AMBIENT_AND_DIFFUSE);
-            glEnable(GL_COLOR_MATERIAL);
-            glEnableClientState(GL_COLOR_ARRAY);
-            glColorPointer(4, GL_FLOAT, 0, &colors[0][0]);
-            useColorArray = true;
-        }
-    }
-    if(hasTexture){
-        if(USE_VBO){
-            if(cache->texCoordBufferName() == GL_INVALID_VALUE){
-                glGenBuffers(1, &cache->texCoordBufferName());
-                glBindBuffer(GL_ARRAY_BUFFER, cache->texCoordBufferName());
-                glBufferData(GL_ARRAY_BUFFER, texCoords->size() * sizeof(Vector2f), texCoords->data(), GL_STATIC_DRAW);
-            }
-        } else {
-            glEnableClientState(GL_TEXTURE_COORD_ARRAY);
-            glTexCoordPointer(2, GL_FLOAT, 0, texCoords->data());
-        }
-        glEnable(GL_TEXTURE_2D);
-    }
-
-    if(USE_VBO){
-        if(!triangleVertices){
-            cache->size = vertices->size();
-
-        } else if(cache->indexBufferName() == GL_INVALID_VALUE){
-            glGenBuffers(1, &cache->indexBufferName());
-            glBindBuffer(GL_ELEMENT_ARRAY_BUFFER, cache->indexBufferName());
-            glBufferData(GL_ELEMENT_ARRAY_BUFFER, triangleVertices->size(), &triangleVertices->front(), GL_STATIC_DRAW);
-            cache->size = triangleVertices->size();
-        }
-            
-    } else {
-        if(USE_INDEXING){
-            glDrawElements(GL_TRIANGLES, triangleVertices->size(), GL_UNSIGNED_INT, &triangleVertices->front());
-        } else {
-            glDrawArrays(GL_TRIANGLES, 0, vertices->size());
-        }
-    }
-
-    if(useColorArray){
-        glDisable(GL_COLOR_MATERIAL);
-        stateFlag.set(CURRENT_COLOR);
-    }
-    if(hasTexture){
-        glDisable(GL_TEXTURE_2D);
-    }
-
-    if(doNormalVisualization && !isPicking){
-        enableLighting(false);
-        if(!USE_INDEXING){
-            vector<Vector3f> lines;
-            for(size_t i=0; i < vertices->size(); ++i){
-                const Vector3f& v = (*vertices)[i];
-                lines.push_back(v);
-                lines.push_back(v + (*normals)[i] * normalLength);
-            }
-            glDisableClientState(GL_NORMAL_ARRAY);
-            glVertexPointer(3, GL_FLOAT, 0, lines.front().data());
-            setColor(Vector4f(0.0f, 1.0f, 0.0f, 1.0f));
-            glDrawArrays(GL_LINES, 0, lines.size());
-        }
-        enableLighting(true);
-    }
-}
-
-
-void GLSceneRenderer::visitPointSet(SgPointSet* pointSet)
-{
-    impl->visitPointSet(pointSet);
-}
-
-
-void GLSceneRendererImpl::visitPointSet(SgPointSet* pointSet)
-{
-    if(!pointSet->hasVertices()){
-        return;
-    }
-    const double s = pointSet->pointSize();
-    if(s > 0.0){
-        setPointSize(s);
-    }
-    renderPlot(pointSet, *pointSet->vertices(), (GLenum)GL_POINTS);
-    if(s > 0.0){
-        setPointSize(s);
-    }
-}
-
-
-void GLSceneRendererImpl::renderPlot(SgPlot* plot, SgVertexArray& expandedVertices, GLenum primitiveMode)
-{
-    glPushClientAttrib(GL_CLIENT_VERTEX_ARRAY_BIT);
-        
-    glEnableClientState(GL_VERTEX_ARRAY);
-    glVertexPointer(3, GL_FLOAT, 0, expandedVertices.data());
-    
-    SgMaterial* material = plot->material() ? plot->material() : defaultMaterial.get();
-    
-    if(!plot->hasNormals()){
-        enableLighting(false);
-        //glDisableClientState(GL_NORMAL_ARRAY);
-        lastAlpha = 1.0;
-        if(!plot->hasColors()){
-            setColor(createColorWithAlpha(material->diffuseColor()));
-        }
-    } else if(!isPicking){
-        enableCullFace(false);
-        setLightModelTwoSide(true);
-        renderMaterial(material);
-        
-        const SgNormalArray& orgNormals = *plot->normals();
-        SgNormalArray& normals = buf->normals;
-        const SgIndexArray& normalIndices = plot->normalIndices();
-        if(normalIndices.empty()){
-            normals = orgNormals;
-        } else {
-            normals.clear();
-            normals.reserve(normalIndices.size());
-            for(int i=0; i < normalIndices.size(); ++i){
-                normals.push_back(orgNormals[normalIndices[i]]);
-            }
-        }
-        glEnableClientState(GL_NORMAL_ARRAY);
-        glNormalPointer(GL_FLOAT, 0, normals.data());
-    }
-
-    bool isColorMaterialEnabled = false;
-
-    if(plot->hasColors() && !isPicking){
-        const SgColorArray& orgColors = *plot->colors();
-        ColorArray& colors = buf->colors;
-        colors.clear();
-        colors.reserve(expandedVertices.size());
-        const SgIndexArray& colorIndices = plot->colorIndices();
-        if(colorIndices.empty()){
-            for(int i=0; i < orgColors.size(); ++i){
-                colors.push_back(createColorWithAlpha(orgColors[i]));
-            }
-        } else {
-            for(int i=0; i < colorIndices.size(); ++i){
-                colors.push_back(createColorWithAlpha(orgColors[colorIndices[i]]));
-            }
-        }
-        if(plot->hasNormals()){
-            glColorMaterial(GL_FRONT_AND_BACK, GL_AMBIENT_AND_DIFFUSE);
-            glEnable(GL_COLOR_MATERIAL);
-            isColorMaterialEnabled = true;
-        }
-        glEnableClientState(GL_COLOR_ARRAY);
-        glColorPointer(4, GL_FLOAT, 0, &colors[0][0]);
-        stateFlag.set(CURRENT_COLOR);
-        //setColor(colors.back()); // set the last color
-    }
-    
-    pushPickName(plot);
-    glDrawArrays(primitiveMode, 0, expandedVertices.size());
-    popPickName();
-    
-    if(plot->hasNormals()){
-        if(isColorMaterialEnabled){
-            glDisable(GL_COLOR_MATERIAL);
-        }
-    } else {
-        enableLighting(true);
-    }
-    
-    glPopClientAttrib();
-}
-
-
-void GLSceneRenderer::visitLineSet(SgLineSet* lineSet)
-{
-    impl->visitLineSet(lineSet);
-}
-
-
-void GLSceneRendererImpl::visitLineSet(SgLineSet* lineSet)
-{
-    const int n = lineSet->numLines();
-    if(!lineSet->hasVertices() || (n <= 0)){
-        return;
-    }
-
-    const SgVertexArray& orgVertices = *lineSet->vertices();
-    SgVertexArray& vertices = buf->vertices;
-    vertices.clear();
-    vertices.reserve(n * 2);
-    for(int i=0; i < n; ++i){
-        SgLineSet::LineRef line = lineSet->line(i);
-        vertices.push_back(orgVertices[line[0]]);
-        vertices.push_back(orgVertices[line[1]]);
-    }
-
-    const double w = lineSet->lineWidth();
-    if(w > 0.0){
-        setLineWidth(w);
-    }
-    renderPlot(lineSet, vertices, GL_LINES);
-    if(w > 0.0){
-        setLineWidth(defaultLineWidth);
-    }
-}
-
-
-void GLSceneRenderer::visitPreprocessed(SgPreprocessed* preprocessed)
-{
-
-}
-
-
-void GLSceneRenderer::visitLight(SgLight* light)
-{
-
-}
-
-
-void GLSceneRenderer::visitOverlay(SgOverlay* overlay)
-{
-    if(isPicking()){
-        return;
-    }
-    
-    glPushAttrib(GL_LIGHTING_BIT);
-    glDisable(GL_LIGHTING);
-            
-    glMatrixMode(GL_MODELVIEW);
-    glPushMatrix();
-    glLoadIdentity();
-
-    SgOverlay::ViewVolume v;
-    v.left = -1.0;
-    v.right = 1.0;
-    v.bottom = -1.0;
-    v.top = 1.0;
-    v.zNear = 1.0;
-    v.zFar = -1.0;
-
-    overlay->calcViewVolume(impl->viewport[2], impl->viewport[3], v);
-
-    glMatrixMode(GL_PROJECTION);
-    glPushMatrix();
-    glLoadIdentity();
-    glOrtho(v.left, v.right, v.bottom, v.top, v.zNear, v.zFar);
-
-    visitGroup(overlay);
-    
-    glMatrixMode(GL_PROJECTION);
-    glPopMatrix();
-    glMatrixMode(GL_MODELVIEW);
-    glPopMatrix();
-    
-    glPopAttrib();
-}
-
-
-bool GLSceneRenderer::isPicking()
-{
-    return impl->isPicking;
-}
-
-
-void GLSceneRendererImpl::clearGLState()
-{
-    stateFlag.reset();
-    
-    //! \todo get the current state from a GL context
-    diffuseColor << 0.0f, 0.0f, 0.0f, 0.0f;
-    ambientColor << 0.0f, 0.0f, 0.0f, 0.0f;
-    emissionColor << 0.0f, 0.0f, 0.0f, 0.0f;
-    specularColor << 0.0f, 0.0f, 0.0f, 0.0f;
-    shininess = 0.0f;
-    lastAlpha = 1.0f;
-    isColorMaterialEnabled = false;
-    isCullFaceEnabled = true;
-    isCCW = false;
-    isLightingEnabled = true;
-    isLightModelTwoSide = false;
-    isBlendEnabled = true;
-    isDepthMaskEnabled = true;
-
-    pointSize = defaultPointSize;
-    lineWidth = defaultLineWidth;
-}
-
-
-void GLSceneRendererImpl::setColor(const Vector4f& color)
-{
-    if(!isPicking){
-        if(!stateFlag[CURRENT_COLOR] || color != currentColor){
-            glColor4f(color[0], color[1], color[2], color[3]);
-            currentColor = color;
-            stateFlag.set(CURRENT_COLOR);
-        }
-    }
-}
-
-
-void GLSceneRenderer::setColor(const Vector4f& color)
-{
-    impl->setColor(color);
-}
-
-
-void GLSceneRendererImpl::enableColorMaterial(bool on)
-{
-    if(!isPicking){
-        if(!stateFlag[COLOR_MATERIAL] || isColorMaterialEnabled != on){
-            if(on){
-                glColorMaterial(GL_FRONT_AND_BACK, GL_AMBIENT_AND_DIFFUSE);
-                glEnable(GL_COLOR_MATERIAL);
-            } else {
-                glDisable(GL_COLOR_MATERIAL);
-            }
-            isColorMaterialEnabled = on;
-            stateFlag.set(COLOR_MATERIAL);
-        }
-    }
-}
-
-
-void GLSceneRenderer::enableColorMaterial(bool on)
-{
-    impl->enableColorMaterial(on);
-}
-
-
-void GLSceneRendererImpl::setDiffuseColor(const Vector4f& color)
-{
-    if(!stateFlag[DIFFUSE_COLOR] || diffuseColor != color){
-        glMaterialfv(GL_FRONT_AND_BACK, GL_DIFFUSE, color.data());
-        diffuseColor = color;
-        stateFlag.set(DIFFUSE_COLOR);
-    }
-}
-
-
-void GLSceneRenderer::setDiffuseColor(const Vector4f& color)
-{
-    impl->setDiffuseColor(color);
-}
-
-
-void GLSceneRendererImpl::setAmbientColor(const Vector4f& color)
-{
-    if(!stateFlag[AMBIENT_COLOR] || ambientColor != color){
-        glMaterialfv(GL_FRONT_AND_BACK, GL_AMBIENT, color.data());
-        ambientColor = color;
-        stateFlag.set(AMBIENT_COLOR);
-    }
-}
-
-
-void GLSceneRenderer::setAmbientColor(const Vector4f& color)
-{
-    impl->setAmbientColor(color);
-}
-
-
-void GLSceneRendererImpl::setEmissionColor(const Vector4f& color)
-{
-    if(!stateFlag[EMISSION_COLOR] || emissionColor != color){
-        glMaterialfv(GL_FRONT_AND_BACK, GL_EMISSION, color.data());
-        emissionColor = color;
-        stateFlag.set(EMISSION_COLOR);
-    }
-}
-
-
-void GLSceneRenderer::setEmissionColor(const Vector4f& color)
-{
-    impl->setEmissionColor(color);
-}
-
-
-void GLSceneRendererImpl::setSpecularColor(const Vector4f& color)
-{
-    if(!stateFlag[SPECULAR_COLOR] || specularColor != color){
-        glMaterialfv(GL_FRONT_AND_BACK, GL_SPECULAR, color.data());
-        specularColor = color;
-        stateFlag.set(SPECULAR_COLOR);
-    }
-}
-
-
-void GLSceneRenderer::setSpecularColor(const Vector4f& color)
-{
-    impl->setSpecularColor(color);
-}
-
-
-void GLSceneRendererImpl::setShininess(float s)
-{
-    if(!stateFlag[SHININESS] || shininess != s){
-        glMaterialf(GL_FRONT_AND_BACK, GL_SHININESS, s);
-        shininess = s;
-        stateFlag.set(SHININESS);
-    }
-}
-
-
-void GLSceneRenderer::setShininess(float s)
-{
-    impl->setShininess(s);
-}
-
-
-void GLSceneRendererImpl::enableCullFace(bool on)
-{
-    if(!stateFlag[CULL_FACE] || isCullFaceEnabled != on){
-        if(on){
-            glEnable(GL_CULL_FACE);
-        } else {
-            glDisable(GL_CULL_FACE);
-        }
-        isCullFaceEnabled = on;
-        stateFlag.set(CULL_FACE);
-    }
-}
-
-
-void GLSceneRenderer::enableCullFace(bool on)
-{
-    impl->enableCullFace(on);
-}
-
-
-void GLSceneRendererImpl::setFrontCCW(bool on)
-{
-    if(!stateFlag[CCW] || isCCW != on){
-        if(on){
-            glFrontFace(GL_CCW);
-        } else {
-            glFrontFace(GL_CW);
-        }
-        isCCW = on;
-        stateFlag.set(CCW);
-    }
-}
-
-
-void GLSceneRenderer::setFrontCCW(bool on)
-{
-    impl->setFrontCCW(on);
-}
-
-
-/**
-   Lighting should not be enabled in rendering code
-   which may be rendered with displaylists.
-*/
-void GLSceneRendererImpl::enableLighting(bool on)
-{
-    if(isPicking || !defaultLighting){
-        return;
-    }
-    if(!stateFlag[LIGHTING] || isLightingEnabled != on){
-        if(on){
-            glEnable(GL_LIGHTING);
-        } else {
-            glDisable(GL_LIGHTING);
-        }
-        isLightingEnabled = on;
-        stateFlag.set(LIGHTING);
-    }
-}
-
-
-void GLSceneRenderer::enableLighting(bool on)
-{
-    impl->enableLighting(on);
-}
-
-
-void GLSceneRendererImpl::setLightModelTwoSide(bool on)
-{
-    if(!stateFlag[LIGHT_MODEL_TWO_SIDE] || isLightModelTwoSide != on){
-        glLightModeli(GL_LIGHT_MODEL_TWO_SIDE, on ? GL_TRUE : GL_FALSE);
-        isLightModelTwoSide = on;
-        stateFlag.set(LIGHT_MODEL_TWO_SIDE);
-    }
-}
-
-
-void GLSceneRenderer::setLightModelTwoSide(bool on)
-{
-    impl->setLightModelTwoSide(on);
-}
-
-
-void GLSceneRendererImpl::enableBlend(bool on)
-{
-    if(isPicking){
-        return;
-    }
-    if(!stateFlag[BLEND] || isBlendEnabled != on){
-        if(on){
-            glEnable(GL_BLEND);
-            glBlendFunc(GL_SRC_ALPHA, GL_ONE_MINUS_SRC_ALPHA);
-            enableDepthMask(false);
-        } else {
-            glDisable(GL_BLEND);
-            enableDepthMask(true);
-        }
-        isBlendEnabled = on;
-        stateFlag.set(BLEND);
-    }
-}
-
-
-void GLSceneRenderer::enableBlend(bool on)
-{
-    impl->enableBlend(on);
-}
-
-
-void GLSceneRendererImpl::enableDepthMask(bool on)
-{
-    if(!stateFlag[DEPTH_MASK] || isDepthMaskEnabled != on){
-        glDepthMask(on);
-        isDepthMaskEnabled = on;
-        stateFlag.set(DEPTH_MASK);
-    }
-}
-
-
-void GLSceneRenderer::enableDepthMask(bool on)
-{
-    impl->enableDepthMask(on);
-}
-
-
-void GLSceneRendererImpl::setPointSize(float size)
-{
-    if(!stateFlag[POINT_SIZE] || pointSize != size){
-        if(isPicking){
-            glPointSize(std::max(size, MinLineWidthForPicking));
-        } else {
-            glPointSize(size);
-        }
-        pointSize = size;
-        stateFlag.set(POINT_SIZE);
-    }
-}
-
-
-void GLSceneRenderer::setPointSize(float size)
-{
-    impl->setPointSize(size);
-}
-
-
-void GLSceneRendererImpl::setLineWidth(float width)
-{
-    if(!stateFlag[LINE_WIDTH] || lineWidth != width){
-        if(isPicking){
-            glLineWidth(std::max(width, MinLineWidthForPicking));
-        } else {
-            glLineWidth(width);
-        }
-        lineWidth = width;
-        stateFlag.set(LINE_WIDTH);
-    }
-}
-
-
-void GLSceneRenderer::setLineWidth(float width)
-{
-    impl->setLineWidth(width);
-}
-
-
-
-SgObject* SgCustomGLNode::clone(SgCloneMap& cloneMap) const
-{
-    return new SgCustomGLNode(*this, cloneMap);
-}
-
-
-void SgCustomGLNode::accept(SceneVisitor& visitor)
-{
-    GLSceneRenderer* renderer = dynamic_cast<GLSceneRenderer*>(&visitor);
-    if(renderer){
-        renderer->impl->pushPickName(this);
-        render(*renderer);
-        renderer->impl->popPickName();
-        renderer->impl->clearGLState();
-    } else {
-        visitor.visitGroup(this);
-    }
-}
-    
-
-void SgCustomGLNode::render(GLSceneRenderer& renderer)
-{
-    if(renderingFunction){
-        renderingFunction(renderer);
-    }
-}
-
-
-void SgCustomGLNode::setRenderingFunction(RenderingFunction f)
-{
-    renderingFunction = f;
-}
-
-
-
-const Vector3f& GLSceneRenderer::backgroundColor() const
-{
-    return impl->bgColor;
-}
-
-
-void GLSceneRenderer::setBackgroundColor(const Vector3f& color)
-{
-    impl->bgColor = color;
-}
-
-
-SgLight* GLSceneRenderer::headLight()
-{
-    return impl->headLight.get();
-}
-
-
-void GLSceneRenderer::setHeadLight(SgLight* light)
-{
-    impl->headLight = light;
-}
-
-
-void GLSceneRenderer::setHeadLightLightingFromBackEnabled(bool on)
-{
-    impl->isHeadLightLightingFromBackEnabled = on;
-}
-
-
-void GLSceneRenderer::setAsDefaultLight(SgLight* light)
-{
-    impl->defaultLights.insert(light);
-}
-
-
-void GLSceneRenderer::unsetDefaultLight(SgLight* light)
-{
-    impl->defaultLights.erase(light);
-}
-
-
-void GLSceneRenderer::enableAdditionalLights(bool on)
-{
-    impl->additionalLightsEnabled = on;
-}
-
-
-void GLSceneRenderer::setPolygonMode(PolygonMode mode)
-{
-    impl->polygonMode = mode;
-}
-
-
-void GLSceneRenderer::setDefaultLighting(bool on)
-{
-    if(on != impl->defaultLighting){
-        impl->defaultLighting = on;
-        requestToClearCache();
-    }
-}
-
-
-void GLSceneRenderer::setDefaultSmoothShading(bool on)
-{
-    impl->defaultSmoothShading = on;
-}
-
-
-SgMaterial* GLSceneRenderer::defaultMaterial()
-{
-    return impl->defaultMaterial.get();
-}
-
-
-void GLSceneRenderer::setDefaultColor(const Vector4f& color)
-{
-    impl->defaultColor = color;
-}
-
-
-void GLSceneRenderer::enableTexture(bool on)
-{
-    if(on != impl->isTextureEnabled){
-        impl->isTextureEnabled = on;
-        requestToClearCache();
-    }
-}
-
-
-void GLSceneRenderer::setDefaultPointSize(double size)
-{
-    if(size != impl->defaultPointSize){
-        impl->defaultPointSize = size;
-        requestToClearCache();
-    }
-}
-
-
-void GLSceneRenderer::setDefaultLineWidth(double width)
-{
-    if(width != impl->defaultLineWidth){
-        impl->defaultLineWidth = width;
-        requestToClearCache();
-    }
-}
-
-
-void GLSceneRenderer::enableFog(bool on)
-{
-    if(on != impl->isFogEnabled){
-        impl->isFogEnabled = on;
-        impl->isCurrentFogUpdated = true;
-        requestToClearCache();
-    }
-}
-
-
-SgFog* GLSceneRenderer::currentFog()
-{
-    return impl->currentFog;
-}
-
-
-void GLSceneRenderer::showNormalVectors(double length)
-{
-    bool doNormalVisualization = (length > 0.0);
-    if(doNormalVisualization != impl->doNormalVisualization || length != impl->normalLength){
-        impl->doNormalVisualization = doNormalVisualization;
-        impl->normalLength = length;
-        requestToClearCache();
-    }
-}
-
-
-void GLSceneRenderer::setNewDisplayListDoubleRenderingEnabled(bool on)
-{
-    impl->isNewDisplayListDoubleRenderingEnabled = on;
-}
-
-
-void GLSceneRenderer::enableUnusedCacheCheck(bool on)
-{
-    if(!on){
-        impl->nextCacheMap->clear();
-    }
-    impl->doUnusedCacheCheck = on;
-}
-
-
-const Affine3& GLSceneRenderer::currentModelTransform() const
-{
-    impl->tmpCurrentModelTransform = impl->lastViewMatrix.inverse() * impl->Vstack.back();
-    return impl->tmpCurrentModelTransform;
-}
-
-
-const Affine3& GLSceneRenderer::currentCameraPosition() const
-{
-    impl->tmpCurrentCameraPosition = impl->lastViewMatrix.inverse();
-    return impl->tmpCurrentCameraPosition;
-}
-
-
-const Matrix4& GLSceneRenderer::projectionMatrix() const
-{
-    return impl->lastProjectionMatrix;
-}
-
-
-void GLSceneRenderer::getViewFrustum
-(const SgPerspectiveCamera& camera, double& left, double& right, double& bottom, double& top) const
-{
-    top = camera.nearClipDistance() * tan(camera.fovy(impl->aspectRatio) / 2.0);
-    bottom = -top;
-    right = top * impl->aspectRatio;
-    left = -right;
-}
-
-
-void GLSceneRenderer::getViewVolume
-(const SgOrthographicCamera& camera, double& out_left, double& out_right, double& out_bottom, double& out_top) const
-{
-    GLfloat left, right, bottom, top;
-    impl->getViewVolume(camera, left, right, bottom, top);
-    out_left = left;
-    out_right = right;
-    out_bottom = bottom;
-    out_top = top;
-}
-
-
-void GLSceneRenderer::visitOutlineGroup(SgOutlineGroup* outline)
-{
-    impl->visitOutlineGroup(outline);
-}
-
-
-void GLSceneRendererImpl::visitOutlineGroup(SgOutlineGroup* outlineGroup)
-{
-    glClearStencil(0);
-    glClear(GL_STENCIL_BUFFER_BIT);
-
-    glEnable(GL_STENCIL_TEST);
-
-    glStencilFunc(GL_ALWAYS, 1, -1);
-    glStencilOp(GL_KEEP, GL_KEEP, GL_REPLACE);
-
-    for(SgGroup::const_iterator p = outlineGroup->begin(); p != outlineGroup->end(); ++p){
-        (*p)->accept(*self);
-    }
-
-    glStencilFunc(GL_NOTEQUAL, 1, -1);
-    glStencilOp(GL_KEEP, GL_KEEP, GL_REPLACE);
-
-    glPushAttrib(GL_POLYGON_BIT);
-    glLineWidth(outlineGroup->lineWidth()*2+1);
-    glPolygonMode(GL_FRONT, GL_LINE);
-    setColor(outlineGroup->color());
-    enableColorMaterial(true);
-    for(SgGroup::const_iterator p = outlineGroup->begin(); p != outlineGroup->end(); ++p){
-        (*p)->accept(*self);
-    }
-    enableColorMaterial(false);
-    setLineWidth(lineWidth);
-    glPopAttrib();
-
-    glDisable(GL_STENCIL_TEST);
-
-    clearGLState();
->>>>>>> 1affc7f7
 }